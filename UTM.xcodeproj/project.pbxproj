// !$*UTF8*$!
{
	archiveVersion = 1;
	classes = {
	};
	objectVersion = 50;
	objects = {

/* Begin PBXBuildFile section */
<<<<<<< HEAD
		521F3EF92414F73800130500 /* Localizable.strings in Resources */ = {isa = PBXBuildFile; fileRef = 521F3EFB2414F73800130500 /* Localizable.strings */; };
=======
		423BCE66240F6A80001989AC /* VMConfigSystemArgumentsViewController.m in Sources */ = {isa = PBXBuildFile; fileRef = 423BCE65240F6A80001989AC /* VMConfigSystemArgumentsViewController.m */; };
>>>>>>> d2532d14
		CE23C16123FCEC0A001177D6 /* qapi-commands-run-state.c in Sources */ = {isa = PBXBuildFile; fileRef = CE23C07E23FCEBFF001177D6 /* qapi-commands-run-state.c */; };
		CE23C16223FCEC0A001177D6 /* qapi-visit-tpm.c in Sources */ = {isa = PBXBuildFile; fileRef = CE23C07F23FCEBFF001177D6 /* qapi-visit-tpm.c */; };
		CE23C16323FCEC0A001177D6 /* qapi-commands-rocker.c in Sources */ = {isa = PBXBuildFile; fileRef = CE23C08123FCEBFF001177D6 /* qapi-commands-rocker.c */; };
		CE23C16423FCEC0A001177D6 /* qapi-commands-ui.c in Sources */ = {isa = PBXBuildFile; fileRef = CE23C08223FCEBFF001177D6 /* qapi-commands-ui.c */; };
		CE23C16523FCEC0A001177D6 /* qapi-types-run-state.c in Sources */ = {isa = PBXBuildFile; fileRef = CE23C08523FCEBFF001177D6 /* qapi-types-run-state.c */; };
		CE23C16623FCEC0A001177D6 /* qapi-commands-char.c in Sources */ = {isa = PBXBuildFile; fileRef = CE23C08623FCEBFF001177D6 /* qapi-commands-char.c */; };
		CE23C16723FCEC0A001177D6 /* qapi-types-block.c in Sources */ = {isa = PBXBuildFile; fileRef = CE23C08723FCEBFF001177D6 /* qapi-types-block.c */; };
		CE23C16823FCEC0A001177D6 /* qapi-events-trace.c in Sources */ = {isa = PBXBuildFile; fileRef = CE23C08923FCEBFF001177D6 /* qapi-events-trace.c */; };
		CE23C16923FCEC0A001177D6 /* qapi-visit-net.c in Sources */ = {isa = PBXBuildFile; fileRef = CE23C08A23FCEC00001177D6 /* qapi-visit-net.c */; };
		CE23C16A23FCEC0A001177D6 /* qapi-commands-net.c in Sources */ = {isa = PBXBuildFile; fileRef = CE23C08F23FCEC00001177D6 /* qapi-commands-net.c */; };
		CE23C16B23FCEC0A001177D6 /* qapi-dispatch-events.c in Sources */ = {isa = PBXBuildFile; fileRef = CE23C09223FCEC00001177D6 /* qapi-dispatch-events.c */; };
		CE23C16C23FCEC0A001177D6 /* qapi-visit-job.c in Sources */ = {isa = PBXBuildFile; fileRef = CE23C09523FCEC00001177D6 /* qapi-visit-job.c */; };
		CE23C16D23FCEC0A001177D6 /* qapi-builtin-visit.c in Sources */ = {isa = PBXBuildFile; fileRef = CE23C09623FCEC00001177D6 /* qapi-builtin-visit.c */; };
		CE23C16E23FCEC0A001177D6 /* qapi-types-block-core.c in Sources */ = {isa = PBXBuildFile; fileRef = CE23C09923FCEC00001177D6 /* qapi-types-block-core.c */; };
		CE23C16F23FCEC0A001177D6 /* qapi-commands-migration.c in Sources */ = {isa = PBXBuildFile; fileRef = CE23C09B23FCEC00001177D6 /* qapi-commands-migration.c */; };
		CE23C17023FCEC0A001177D6 /* qapi-commands-audio.c in Sources */ = {isa = PBXBuildFile; fileRef = CE23C09D23FCEC00001177D6 /* qapi-commands-audio.c */; };
		CE23C17123FCEC0A001177D6 /* qapi-events-qdev.c in Sources */ = {isa = PBXBuildFile; fileRef = CE23C09E23FCEC00001177D6 /* qapi-events-qdev.c */; };
		CE23C17223FCEC0A001177D6 /* qapi-commands-authz.c in Sources */ = {isa = PBXBuildFile; fileRef = CE23C0A423FCEC01001177D6 /* qapi-commands-authz.c */; };
		CE23C17323FCEC0A001177D6 /* qapi-visit-transaction.c in Sources */ = {isa = PBXBuildFile; fileRef = CE23C0A623FCEC01001177D6 /* qapi-visit-transaction.c */; };
		CE23C17423FCEC0A001177D6 /* qapi-visit-block.c in Sources */ = {isa = PBXBuildFile; fileRef = CE23C0A723FCEC01001177D6 /* qapi-visit-block.c */; };
		CE23C17523FCEC0A001177D6 /* qapi-events-qom.c in Sources */ = {isa = PBXBuildFile; fileRef = CE23C0A823FCEC01001177D6 /* qapi-events-qom.c */; };
		CE23C17623FCEC0A001177D6 /* qapi-events-transaction.c in Sources */ = {isa = PBXBuildFile; fileRef = CE23C0AC23FCEC01001177D6 /* qapi-events-transaction.c */; };
		CE23C17723FCEC0A001177D6 /* qapi-commands-crypto.c in Sources */ = {isa = PBXBuildFile; fileRef = CE23C0AE23FCEC01001177D6 /* qapi-commands-crypto.c */; };
		CE23C17823FCEC0A001177D6 /* qapi-events-sockets.c in Sources */ = {isa = PBXBuildFile; fileRef = CE23C0AF23FCEC01001177D6 /* qapi-events-sockets.c */; };
		CE23C17923FCEC0A001177D6 /* qapi-visit-dump.c in Sources */ = {isa = PBXBuildFile; fileRef = CE23C0B323FCEC01001177D6 /* qapi-visit-dump.c */; };
		CE23C17A23FCEC0A001177D6 /* qapi-events-introspect.c in Sources */ = {isa = PBXBuildFile; fileRef = CE23C0B423FCEC01001177D6 /* qapi-events-introspect.c */; };
		CE23C17B23FCEC0A001177D6 /* qapi-types-net.c in Sources */ = {isa = PBXBuildFile; fileRef = CE23C0B523FCEC02001177D6 /* qapi-types-net.c */; };
		CE23C17C23FCEC0A001177D6 /* qapi-types.c in Sources */ = {isa = PBXBuildFile; fileRef = CE23C0B623FCEC02001177D6 /* qapi-types.c */; };
		CE23C17D23FCEC0A001177D6 /* qapi-visit-ui.c in Sources */ = {isa = PBXBuildFile; fileRef = CE23C0B723FCEC02001177D6 /* qapi-visit-ui.c */; };
		CE23C17E23FCEC0A001177D6 /* qapi-visit-authz.c in Sources */ = {isa = PBXBuildFile; fileRef = CE23C0B823FCEC02001177D6 /* qapi-visit-authz.c */; };
		CE23C17F23FCEC0A001177D6 /* qapi-events-machine.c in Sources */ = {isa = PBXBuildFile; fileRef = CE23C0B923FCEC02001177D6 /* qapi-events-machine.c */; };
		CE23C18023FCEC0A001177D6 /* qapi-commands-sockets.c in Sources */ = {isa = PBXBuildFile; fileRef = CE23C0BD23FCEC02001177D6 /* qapi-commands-sockets.c */; };
		CE23C18123FCEC0A001177D6 /* qapi-visit-audio.c in Sources */ = {isa = PBXBuildFile; fileRef = CE23C0BE23FCEC02001177D6 /* qapi-visit-audio.c */; };
		CE23C18223FCEC0A001177D6 /* qapi-commands-tpm.c in Sources */ = {isa = PBXBuildFile; fileRef = CE23C0BF23FCEC02001177D6 /* qapi-commands-tpm.c */; };
		CE23C18323FCEC0A001177D6 /* qapi-visit-crypto.c in Sources */ = {isa = PBXBuildFile; fileRef = CE23C0C223FCEC02001177D6 /* qapi-visit-crypto.c */; };
		CE23C18423FCEC0A001177D6 /* qapi-types-common.c in Sources */ = {isa = PBXBuildFile; fileRef = CE23C0C623FCEC02001177D6 /* qapi-types-common.c */; };
		CE23C18523FCEC0A001177D6 /* qapi-events-misc-target.c in Sources */ = {isa = PBXBuildFile; fileRef = CE23C0C723FCEC02001177D6 /* qapi-events-misc-target.c */; };
		CE23C18623FCEC0A001177D6 /* qapi-types-migration.c in Sources */ = {isa = PBXBuildFile; fileRef = CE23C0CB23FCEC02001177D6 /* qapi-types-migration.c */; };
		CE23C18723FCEC0A001177D6 /* qapi-events-authz.c in Sources */ = {isa = PBXBuildFile; fileRef = CE23C0CC23FCEC03001177D6 /* qapi-events-authz.c */; };
		CE23C18823FCEC0A001177D6 /* qapi-visit-migration.c in Sources */ = {isa = PBXBuildFile; fileRef = CE23C0CE23FCEC03001177D6 /* qapi-visit-migration.c */; };
		CE23C18923FCEC0A001177D6 /* qapi-commands.c in Sources */ = {isa = PBXBuildFile; fileRef = CE23C0D223FCEC03001177D6 /* qapi-commands.c */; };
		CE23C18A23FCEC0A001177D6 /* qapi-events-dump.c in Sources */ = {isa = PBXBuildFile; fileRef = CE23C0D323FCEC03001177D6 /* qapi-events-dump.c */; };
		CE23C18B23FCEC0A001177D6 /* qapi-builtin-types.c in Sources */ = {isa = PBXBuildFile; fileRef = CE23C0D523FCEC03001177D6 /* qapi-builtin-types.c */; };
		CE23C18C23FCEC0A001177D6 /* qapi-events-common.c in Sources */ = {isa = PBXBuildFile; fileRef = CE23C0D723FCEC03001177D6 /* qapi-events-common.c */; };
		CE23C18D23FCEC0A001177D6 /* qapi-types-authz.c in Sources */ = {isa = PBXBuildFile; fileRef = CE23C0DA23FCEC03001177D6 /* qapi-types-authz.c */; };
		CE23C18E23FCEC0A001177D6 /* qapi-commands-machine-target.c in Sources */ = {isa = PBXBuildFile; fileRef = CE23C0DB23FCEC03001177D6 /* qapi-commands-machine-target.c */; };
		CE23C18F23FCEC0A001177D6 /* qapi-types-tpm.c in Sources */ = {isa = PBXBuildFile; fileRef = CE23C0DC23FCEC03001177D6 /* qapi-types-tpm.c */; };
		CE23C19023FCEC0A001177D6 /* qapi-commands-dump.c in Sources */ = {isa = PBXBuildFile; fileRef = CE23C0DD23FCEC03001177D6 /* qapi-commands-dump.c */; };
		CE23C19123FCEC0A001177D6 /* qapi-commands-block-core.c in Sources */ = {isa = PBXBuildFile; fileRef = CE23C0DF23FCEC04001177D6 /* qapi-commands-block-core.c */; };
		CE23C19223FCEC0A001177D6 /* qapi-visit-block-core.c in Sources */ = {isa = PBXBuildFile; fileRef = CE23C0E023FCEC04001177D6 /* qapi-visit-block-core.c */; };
		CE23C19323FCEC0A001177D6 /* qapi-visit-introspect.c in Sources */ = {isa = PBXBuildFile; fileRef = CE23C0E223FCEC04001177D6 /* qapi-visit-introspect.c */; };
		CE23C19423FCEC0A001177D6 /* qapi-types-crypto.c in Sources */ = {isa = PBXBuildFile; fileRef = CE23C0E323FCEC04001177D6 /* qapi-types-crypto.c */; };
		CE23C19523FCEC0A001177D6 /* qapi-visit-qom.c in Sources */ = {isa = PBXBuildFile; fileRef = CE23C0E423FCEC04001177D6 /* qapi-visit-qom.c */; };
		CE23C19623FCEC0A001177D6 /* qapi-visit-trace.c in Sources */ = {isa = PBXBuildFile; fileRef = CE23C0E523FCEC04001177D6 /* qapi-visit-trace.c */; };
		CE23C19723FCEC0A001177D6 /* qapi-commands-block.c in Sources */ = {isa = PBXBuildFile; fileRef = CE23C0E723FCEC04001177D6 /* qapi-commands-block.c */; };
		CE23C19823FCEC0A001177D6 /* qapi-visit-char.c in Sources */ = {isa = PBXBuildFile; fileRef = CE23C0E923FCEC04001177D6 /* qapi-visit-char.c */; };
		CE23C19923FCEC0A001177D6 /* qapi-events-migration.c in Sources */ = {isa = PBXBuildFile; fileRef = CE23C0EE23FCEC04001177D6 /* qapi-events-migration.c */; };
		CE23C19A23FCEC0A001177D6 /* qapi-events-block-core.c in Sources */ = {isa = PBXBuildFile; fileRef = CE23C0EF23FCEC04001177D6 /* qapi-events-block-core.c */; };
		CE23C19B23FCEC0A001177D6 /* qapi-events-error.c in Sources */ = {isa = PBXBuildFile; fileRef = CE23C0F023FCEC04001177D6 /* qapi-events-error.c */; };
		CE23C19C23FCEC0A001177D6 /* qapi-visit-run-state.c in Sources */ = {isa = PBXBuildFile; fileRef = CE23C0F523FCEC05001177D6 /* qapi-visit-run-state.c */; };
		CE23C19D23FCEC0A001177D6 /* qapi-visit-rocker.c in Sources */ = {isa = PBXBuildFile; fileRef = CE23C0F723FCEC05001177D6 /* qapi-visit-rocker.c */; };
		CE23C19E23FCEC0A001177D6 /* qapi-types-introspect.c in Sources */ = {isa = PBXBuildFile; fileRef = CE23C0F923FCEC05001177D6 /* qapi-types-introspect.c */; };
		CE23C19F23FCEC0A001177D6 /* qapi-commands-rdma.c in Sources */ = {isa = PBXBuildFile; fileRef = CE23C0FB23FCEC05001177D6 /* qapi-commands-rdma.c */; };
		CE23C1A023FCEC0A001177D6 /* qapi-commands-error.c in Sources */ = {isa = PBXBuildFile; fileRef = CE23C0FC23FCEC05001177D6 /* qapi-commands-error.c */; };
		CE23C1A123FCEC0A001177D6 /* qapi-events-run-state.c in Sources */ = {isa = PBXBuildFile; fileRef = CE23C0FD23FCEC05001177D6 /* qapi-events-run-state.c */; };
		CE23C1A223FCEC0A001177D6 /* qapi-types-ui.c in Sources */ = {isa = PBXBuildFile; fileRef = CE23C10023FCEC05001177D6 /* qapi-types-ui.c */; };
		CE23C1A323FCEC0A001177D6 /* qapi-events-net.c in Sources */ = {isa = PBXBuildFile; fileRef = CE23C10123FCEC05001177D6 /* qapi-events-net.c */; };
		CE23C1A423FCEC0A001177D6 /* qapi-visit-common.c in Sources */ = {isa = PBXBuildFile; fileRef = CE23C10223FCEC05001177D6 /* qapi-visit-common.c */; };
		CE23C1A523FCEC0A001177D6 /* qapi-visit-misc.c in Sources */ = {isa = PBXBuildFile; fileRef = CE23C10423FCEC05001177D6 /* qapi-visit-misc.c */; };
		CE23C1A623FCEC0A001177D6 /* qapi-commands-introspect.c in Sources */ = {isa = PBXBuildFile; fileRef = CE23C10523FCEC05001177D6 /* qapi-commands-introspect.c */; };
		CE23C1A723FCEC0A001177D6 /* qapi-visit-sockets.c in Sources */ = {isa = PBXBuildFile; fileRef = CE23C10623FCEC05001177D6 /* qapi-visit-sockets.c */; };
		CE23C1A823FCEC0A001177D6 /* qapi-commands-common.c in Sources */ = {isa = PBXBuildFile; fileRef = CE23C10823FCEC06001177D6 /* qapi-commands-common.c */; };
		CE23C1A923FCEC0A001177D6 /* qapi-visit-qdev.c in Sources */ = {isa = PBXBuildFile; fileRef = CE23C10923FCEC06001177D6 /* qapi-visit-qdev.c */; };
		CE23C1AA23FCEC0A001177D6 /* qapi-commands-transaction.c in Sources */ = {isa = PBXBuildFile; fileRef = CE23C10B23FCEC06001177D6 /* qapi-commands-transaction.c */; };
		CE23C1AB23FCEC0A001177D6 /* qapi-visit-machine.c in Sources */ = {isa = PBXBuildFile; fileRef = CE23C10D23FCEC06001177D6 /* qapi-visit-machine.c */; };
		CE23C1AC23FCEC0A001177D6 /* qapi-types-sockets.c in Sources */ = {isa = PBXBuildFile; fileRef = CE23C10E23FCEC06001177D6 /* qapi-types-sockets.c */; };
		CE23C1AD23FCEC0A001177D6 /* qapi-commands-trace.c in Sources */ = {isa = PBXBuildFile; fileRef = CE23C11023FCEC06001177D6 /* qapi-commands-trace.c */; };
		CE23C1AE23FCEC0A001177D6 /* qapi-visit-machine-target.c in Sources */ = {isa = PBXBuildFile; fileRef = CE23C11123FCEC06001177D6 /* qapi-visit-machine-target.c */; };
		CE23C1AF23FCEC0A001177D6 /* qapi-types-error.c in Sources */ = {isa = PBXBuildFile; fileRef = CE23C11223FCEC06001177D6 /* qapi-types-error.c */; };
		CE23C1B023FCEC0A001177D6 /* qapi-types-audio.c in Sources */ = {isa = PBXBuildFile; fileRef = CE23C11423FCEC06001177D6 /* qapi-types-audio.c */; };
		CE23C1B123FCEC0A001177D6 /* qapi-types-trace.c in Sources */ = {isa = PBXBuildFile; fileRef = CE23C11523FCEC06001177D6 /* qapi-types-trace.c */; };
		CE23C1B223FCEC0A001177D6 /* qapi-events-block.c in Sources */ = {isa = PBXBuildFile; fileRef = CE23C11623FCEC06001177D6 /* qapi-events-block.c */; };
		CE23C1B323FCEC0A001177D6 /* qapi-events-misc.c in Sources */ = {isa = PBXBuildFile; fileRef = CE23C11B23FCEC07001177D6 /* qapi-events-misc.c */; };
		CE23C1B423FCEC0A001177D6 /* qapi-events-crypto.c in Sources */ = {isa = PBXBuildFile; fileRef = CE23C11D23FCEC07001177D6 /* qapi-events-crypto.c */; };
		CE23C1B523FCEC0A001177D6 /* qapi-commands-qdev.c in Sources */ = {isa = PBXBuildFile; fileRef = CE23C11F23FCEC07001177D6 /* qapi-commands-qdev.c */; };
		CE23C1B623FCEC0A001177D6 /* qapi-types-char.c in Sources */ = {isa = PBXBuildFile; fileRef = CE23C12023FCEC07001177D6 /* qapi-types-char.c */; };
		CE23C1B723FCEC0A001177D6 /* qapi-types-dump.c in Sources */ = {isa = PBXBuildFile; fileRef = CE23C12123FCEC07001177D6 /* qapi-types-dump.c */; };
		CE23C1B823FCEC0A001177D6 /* qapi-events-ui.c in Sources */ = {isa = PBXBuildFile; fileRef = CE23C12623FCEC07001177D6 /* qapi-events-ui.c */; };
		CE23C1B923FCEC0A001177D6 /* qapi-events-char.c in Sources */ = {isa = PBXBuildFile; fileRef = CE23C12723FCEC07001177D6 /* qapi-events-char.c */; };
		CE23C1BA23FCEC0A001177D6 /* qapi-types-misc.c in Sources */ = {isa = PBXBuildFile; fileRef = CE23C12823FCEC07001177D6 /* qapi-types-misc.c */; };
		CE23C1BB23FCEC0A001177D6 /* qapi-events-rdma.c in Sources */ = {isa = PBXBuildFile; fileRef = CE23C12923FCEC07001177D6 /* qapi-events-rdma.c */; };
		CE23C1BC23FCEC0A001177D6 /* qapi-types-rdma.c in Sources */ = {isa = PBXBuildFile; fileRef = CE23C13023FCEC08001177D6 /* qapi-types-rdma.c */; };
		CE23C1BD23FCEC0A001177D6 /* qapi-types-job.c in Sources */ = {isa = PBXBuildFile; fileRef = CE23C13123FCEC08001177D6 /* qapi-types-job.c */; };
		CE23C1BE23FCEC0A001177D6 /* qapi-commands-machine.c in Sources */ = {isa = PBXBuildFile; fileRef = CE23C13223FCEC08001177D6 /* qapi-commands-machine.c */; };
		CE23C1BF23FCEC0A001177D6 /* qapi-types-transaction.c in Sources */ = {isa = PBXBuildFile; fileRef = CE23C13423FCEC08001177D6 /* qapi-types-transaction.c */; };
		CE23C1C023FCEC0A001177D6 /* qapi-visit.c in Sources */ = {isa = PBXBuildFile; fileRef = CE23C13523FCEC08001177D6 /* qapi-visit.c */; };
		CE23C1C123FCEC0A001177D6 /* qapi-visit-rdma.c in Sources */ = {isa = PBXBuildFile; fileRef = CE23C13623FCEC08001177D6 /* qapi-visit-rdma.c */; };
		CE23C1C223FCEC0A001177D6 /* qapi-types-qom.c in Sources */ = {isa = PBXBuildFile; fileRef = CE23C13823FCEC08001177D6 /* qapi-types-qom.c */; };
		CE23C1C323FCEC0A001177D6 /* qapi-events-tpm.c in Sources */ = {isa = PBXBuildFile; fileRef = CE23C13923FCEC08001177D6 /* qapi-events-tpm.c */; };
		CE23C1C423FCEC0A001177D6 /* qapi-commands-misc-target.c in Sources */ = {isa = PBXBuildFile; fileRef = CE23C13C23FCEC08001177D6 /* qapi-commands-misc-target.c */; };
		CE23C1C523FCEC0A001177D6 /* qapi-events-machine-target.c in Sources */ = {isa = PBXBuildFile; fileRef = CE23C13D23FCEC08001177D6 /* qapi-events-machine-target.c */; };
		CE23C1C623FCEC0A001177D6 /* qapi-events-audio.c in Sources */ = {isa = PBXBuildFile; fileRef = CE23C13E23FCEC08001177D6 /* qapi-events-audio.c */; };
		CE23C1C723FCEC0A001177D6 /* qapi-events.c in Sources */ = {isa = PBXBuildFile; fileRef = CE23C14023FCEC09001177D6 /* qapi-events.c */; };
		CE23C1C823FCEC0A001177D6 /* qapi-visit-misc-target.c in Sources */ = {isa = PBXBuildFile; fileRef = CE23C14223FCEC09001177D6 /* qapi-visit-misc-target.c */; };
		CE23C1C923FCEC0A001177D6 /* qapi-events-job.c in Sources */ = {isa = PBXBuildFile; fileRef = CE23C14523FCEC09001177D6 /* qapi-events-job.c */; };
		CE23C1CA23FCEC0A001177D6 /* qapi-types-rocker.c in Sources */ = {isa = PBXBuildFile; fileRef = CE23C14D23FCEC09001177D6 /* qapi-types-rocker.c */; };
		CE23C1CB23FCEC0A001177D6 /* qapi-commands-misc.c in Sources */ = {isa = PBXBuildFile; fileRef = CE23C15123FCEC09001177D6 /* qapi-commands-misc.c */; };
		CE23C1CC23FCEC0A001177D6 /* qapi-types-machine-target.c in Sources */ = {isa = PBXBuildFile; fileRef = CE23C15223FCEC09001177D6 /* qapi-types-machine-target.c */; };
		CE23C1CD23FCEC0A001177D6 /* qapi-commands-qom.c in Sources */ = {isa = PBXBuildFile; fileRef = CE23C15523FCEC0A001177D6 /* qapi-commands-qom.c */; };
		CE23C1CE23FCEC0A001177D6 /* qapi-commands-job.c in Sources */ = {isa = PBXBuildFile; fileRef = CE23C15723FCEC0A001177D6 /* qapi-commands-job.c */; };
		CE23C1CF23FCEC0A001177D6 /* qapi-types-machine.c in Sources */ = {isa = PBXBuildFile; fileRef = CE23C15823FCEC0A001177D6 /* qapi-types-machine.c */; };
		CE23C1D023FCEC0A001177D6 /* qapi-events-rocker.c in Sources */ = {isa = PBXBuildFile; fileRef = CE23C15923FCEC0A001177D6 /* qapi-events-rocker.c */; };
		CE23C1D123FCEC0A001177D6 /* qapi-types-qdev.c in Sources */ = {isa = PBXBuildFile; fileRef = CE23C15B23FCEC0A001177D6 /* qapi-types-qdev.c */; };
		CE23C1D223FCEC0A001177D6 /* qapi-visit-error.c in Sources */ = {isa = PBXBuildFile; fileRef = CE23C15D23FCEC0A001177D6 /* qapi-visit-error.c */; };
		CE23C1D323FCEC0A001177D6 /* qapi-types-misc-target.c in Sources */ = {isa = PBXBuildFile; fileRef = CE23C16023FCEC0A001177D6 /* qapi-types-misc-target.c */; };
		CE26FC25226EBC5A0090BE9B /* CSMain.m in Sources */ = {isa = PBXBuildFile; fileRef = CE26FC24226EBC5A0090BE9B /* CSMain.m */; };
		CE2C67D8227F6F1200AEF1D0 /* VMConfigDrivePickerViewController.m in Sources */ = {isa = PBXBuildFile; fileRef = CE2C67D7227F6F1200AEF1D0 /* VMConfigDrivePickerViewController.m */; };
		CE2C67DB227F769300AEF1D0 /* VMConfigDriveCreateViewController.m in Sources */ = {isa = PBXBuildFile; fileRef = CE2C67DA227F769300AEF1D0 /* VMConfigDriveCreateViewController.m */; };
		CE2D63D32265154700FC7E63 /* UTMRenderer.m in Sources */ = {isa = PBXBuildFile; fileRef = CE2D63CF2265154700FC7E63 /* UTMRenderer.m */; };
		CE2D63D42265154700FC7E63 /* UTMShaders.metal in Sources */ = {isa = PBXBuildFile; fileRef = CE2D63D02265154700FC7E63 /* UTMShaders.metal */; };
		CE2D641B22653C7600FC7E63 /* libgmodule-2.0.0.dylib in Frameworks */ = {isa = PBXBuildFile; fileRef = CE2D63D822653C7300FC7E63 /* libgmodule-2.0.0.dylib */; };
		CE2D641C22653C7600FC7E63 /* libjpeg.62.dylib in Frameworks */ = {isa = PBXBuildFile; fileRef = CE2D63D922653C7300FC7E63 /* libjpeg.62.dylib */; };
		CE2D641D22653C7600FC7E63 /* libintl.8.dylib in Frameworks */ = {isa = PBXBuildFile; fileRef = CE2D63DA22653C7300FC7E63 /* libintl.8.dylib */; };
		CE2D641E22653C7600FC7E63 /* libgstapp-1.0.0.dylib in Frameworks */ = {isa = PBXBuildFile; fileRef = CE2D63DB22653C7300FC7E63 /* libgstapp-1.0.0.dylib */; };
		CE2D641F22653C7600FC7E63 /* libgthread-2.0.0.dylib in Frameworks */ = {isa = PBXBuildFile; fileRef = CE2D63DC22653C7300FC7E63 /* libgthread-2.0.0.dylib */; };
		CE2D642022653C7600FC7E63 /* libgstrtp-1.0.0.dylib in Frameworks */ = {isa = PBXBuildFile; fileRef = CE2D63DD22653C7400FC7E63 /* libgstrtp-1.0.0.dylib */; };
		CE2D642122653C7600FC7E63 /* libgstriff-1.0.0.dylib in Frameworks */ = {isa = PBXBuildFile; fileRef = CE2D63DE22653C7400FC7E63 /* libgstriff-1.0.0.dylib */; };
		CE2D642222653C7600FC7E63 /* libqemu-system-nios2.dylib in Frameworks */ = {isa = PBXBuildFile; fileRef = CE2D63DF22653C7400FC7E63 /* libqemu-system-nios2.dylib */; };
		CE2D642322653C7600FC7E63 /* libgstreamer-1.0.0.dylib in Frameworks */ = {isa = PBXBuildFile; fileRef = CE2D63E022653C7400FC7E63 /* libgstreamer-1.0.0.dylib */; };
		CE2D642422653C7600FC7E63 /* libqemu-system-sh4eb.dylib in Frameworks */ = {isa = PBXBuildFile; fileRef = CE2D63E122653C7400FC7E63 /* libqemu-system-sh4eb.dylib */; };
		CE2D642522653C7600FC7E63 /* libjson-glib-1.0.0.dylib in Frameworks */ = {isa = PBXBuildFile; fileRef = CE2D63E222653C7400FC7E63 /* libjson-glib-1.0.0.dylib */; };
		CE2D642622653C7600FC7E63 /* libffi.6.dylib in Frameworks */ = {isa = PBXBuildFile; fileRef = CE2D63E322653C7400FC7E63 /* libffi.6.dylib */; };
		CE2D642822653C7600FC7E63 /* libgstnet-1.0.0.dylib in Frameworks */ = {isa = PBXBuildFile; fileRef = CE2D63E522653C7400FC7E63 /* libgstnet-1.0.0.dylib */; };
		CE2D642B22653C7600FC7E63 /* libgstbase-1.0.0.dylib in Frameworks */ = {isa = PBXBuildFile; fileRef = CE2D63E822653C7400FC7E63 /* libgstbase-1.0.0.dylib */; };
		CE2D643122653C7600FC7E63 /* libgstcontroller-1.0.0.dylib in Frameworks */ = {isa = PBXBuildFile; fileRef = CE2D63EE22653C7400FC7E63 /* libgstcontroller-1.0.0.dylib */; };
		CE2D643222653C7600FC7E63 /* libgstaudio-1.0.0.dylib in Frameworks */ = {isa = PBXBuildFile; fileRef = CE2D63EF22653C7400FC7E63 /* libgstaudio-1.0.0.dylib */; };
		CE2D643422653C7600FC7E63 /* libgpg-error.0.dylib in Frameworks */ = {isa = PBXBuildFile; fileRef = CE2D63F122653C7400FC7E63 /* libgpg-error.0.dylib */; };
		CE2D643622653C7600FC7E63 /* libgcrypt.20.dylib in Frameworks */ = {isa = PBXBuildFile; fileRef = CE2D63F322653C7400FC7E63 /* libgcrypt.20.dylib */; };
		CE2D643822653C7600FC7E63 /* libgobject-2.0.0.dylib in Frameworks */ = {isa = PBXBuildFile; fileRef = CE2D63F522653C7400FC7E63 /* libgobject-2.0.0.dylib */; };
		CE2D643922653C7600FC7E63 /* libgsttag-1.0.0.dylib in Frameworks */ = {isa = PBXBuildFile; fileRef = CE2D63F622653C7400FC7E63 /* libgsttag-1.0.0.dylib */; };
		CE2D643B22653C7600FC7E63 /* libgio-2.0.0.dylib in Frameworks */ = {isa = PBXBuildFile; fileRef = CE2D63F822653C7400FC7E63 /* libgio-2.0.0.dylib */; };
		CE2D643C22653C7600FC7E63 /* libgstvideo-1.0.0.dylib in Frameworks */ = {isa = PBXBuildFile; fileRef = CE2D63F922653C7400FC7E63 /* libgstvideo-1.0.0.dylib */; };
		CE2D644122653C7600FC7E63 /* libspice-client-glib-2.0.8.dylib in Frameworks */ = {isa = PBXBuildFile; fileRef = CE2D63FE22653C7500FC7E63 /* libspice-client-glib-2.0.8.dylib */; };
		CE2D644422653C7600FC7E63 /* libgstrtsp-1.0.0.dylib in Frameworks */ = {isa = PBXBuildFile; fileRef = CE2D640122653C7500FC7E63 /* libgstrtsp-1.0.0.dylib */; };
		CE2D644622653C7600FC7E63 /* libopus.0.dylib in Frameworks */ = {isa = PBXBuildFile; fileRef = CE2D640322653C7500FC7E63 /* libopus.0.dylib */; };
		CE2D644722653C7600FC7E63 /* libglib-2.0.0.dylib in Frameworks */ = {isa = PBXBuildFile; fileRef = CE2D640422653C7500FC7E63 /* libglib-2.0.0.dylib */; };
		CE2D644822653C7600FC7E63 /* libpng16.16.dylib in Frameworks */ = {isa = PBXBuildFile; fileRef = CE2D640522653C7500FC7E63 /* libpng16.16.dylib */; };
		CE2D644C22653C7600FC7E63 /* libgstfft-1.0.0.dylib in Frameworks */ = {isa = PBXBuildFile; fileRef = CE2D640922653C7500FC7E63 /* libgstfft-1.0.0.dylib */; };
		CE2D644D22653C7600FC7E63 /* libcrypto.1.1.dylib in Frameworks */ = {isa = PBXBuildFile; fileRef = CE2D640A22653C7500FC7E63 /* libcrypto.1.1.dylib */; };
		CE2D645122653C7600FC7E63 /* libgstpbutils-1.0.0.dylib in Frameworks */ = {isa = PBXBuildFile; fileRef = CE2D640E22653C7500FC7E63 /* libgstpbutils-1.0.0.dylib */; };
		CE2D645322653C7600FC7E63 /* libgstgl-1.0.0.dylib in Frameworks */ = {isa = PBXBuildFile; fileRef = CE2D641022653C7500FC7E63 /* libgstgl-1.0.0.dylib */; };
		CE2D645422653C7600FC7E63 /* libgstallocators-1.0.0.dylib in Frameworks */ = {isa = PBXBuildFile; fileRef = CE2D641122653C7500FC7E63 /* libgstallocators-1.0.0.dylib */; };
		CE2D645722653C7600FC7E63 /* libgstcheck-1.0.0.dylib in Frameworks */ = {isa = PBXBuildFile; fileRef = CE2D641422653C7500FC7E63 /* libgstcheck-1.0.0.dylib */; };
		CE2D645822653C7600FC7E63 /* libiconv.2.dylib in Frameworks */ = {isa = PBXBuildFile; fileRef = CE2D641522653C7500FC7E63 /* libiconv.2.dylib */; };
		CE2D645922653C7600FC7E63 /* libgstsdp-1.0.0.dylib in Frameworks */ = {isa = PBXBuildFile; fileRef = CE2D641622653C7500FC7E63 /* libgstsdp-1.0.0.dylib */; };
		CE2D645A22653C7600FC7E63 /* libssl.1.1.dylib in Frameworks */ = {isa = PBXBuildFile; fileRef = CE2D641722653C7500FC7E63 /* libssl.1.1.dylib */; };
		CE2D645B22653C7600FC7E63 /* libspice-server.1.dylib in Frameworks */ = {isa = PBXBuildFile; fileRef = CE2D641822653C7500FC7E63 /* libspice-server.1.dylib */; };
		CE2D645C22653C7600FC7E63 /* libpixman-1.0.dylib in Frameworks */ = {isa = PBXBuildFile; fileRef = CE2D641922653C7600FC7E63 /* libpixman-1.0.dylib */; };
		CE2D645D22653C8400FC7E63 /* libcrypto.1.1.dylib in Embed Libraries */ = {isa = PBXBuildFile; fileRef = CE2D640A22653C7500FC7E63 /* libcrypto.1.1.dylib */; settings = {ATTRIBUTES = (CodeSignOnCopy, ); }; };
		CE2D645E22653C8400FC7E63 /* libffi.6.dylib in Embed Libraries */ = {isa = PBXBuildFile; fileRef = CE2D63E322653C7400FC7E63 /* libffi.6.dylib */; settings = {ATTRIBUTES = (CodeSignOnCopy, ); }; };
		CE2D645F22653C8400FC7E63 /* libgcrypt.20.dylib in Embed Libraries */ = {isa = PBXBuildFile; fileRef = CE2D63F322653C7400FC7E63 /* libgcrypt.20.dylib */; settings = {ATTRIBUTES = (CodeSignOnCopy, ); }; };
		CE2D646022653C8400FC7E63 /* libgio-2.0.0.dylib in Embed Libraries */ = {isa = PBXBuildFile; fileRef = CE2D63F822653C7400FC7E63 /* libgio-2.0.0.dylib */; settings = {ATTRIBUTES = (CodeSignOnCopy, ); }; };
		CE2D646122653C8400FC7E63 /* libglib-2.0.0.dylib in Embed Libraries */ = {isa = PBXBuildFile; fileRef = CE2D640422653C7500FC7E63 /* libglib-2.0.0.dylib */; settings = {ATTRIBUTES = (CodeSignOnCopy, ); }; };
		CE2D646222653C8400FC7E63 /* libgmodule-2.0.0.dylib in Embed Libraries */ = {isa = PBXBuildFile; fileRef = CE2D63D822653C7300FC7E63 /* libgmodule-2.0.0.dylib */; settings = {ATTRIBUTES = (CodeSignOnCopy, ); }; };
		CE2D646322653C8400FC7E63 /* libgobject-2.0.0.dylib in Embed Libraries */ = {isa = PBXBuildFile; fileRef = CE2D63F522653C7400FC7E63 /* libgobject-2.0.0.dylib */; settings = {ATTRIBUTES = (CodeSignOnCopy, ); }; };
		CE2D646422653C8400FC7E63 /* libgpg-error.0.dylib in Embed Libraries */ = {isa = PBXBuildFile; fileRef = CE2D63F122653C7400FC7E63 /* libgpg-error.0.dylib */; settings = {ATTRIBUTES = (CodeSignOnCopy, ); }; };
		CE2D646522653C8400FC7E63 /* libgstallocators-1.0.0.dylib in Embed Libraries */ = {isa = PBXBuildFile; fileRef = CE2D641122653C7500FC7E63 /* libgstallocators-1.0.0.dylib */; settings = {ATTRIBUTES = (CodeSignOnCopy, ); }; };
		CE2D646622653C8400FC7E63 /* libgstapp-1.0.0.dylib in Embed Libraries */ = {isa = PBXBuildFile; fileRef = CE2D63DB22653C7300FC7E63 /* libgstapp-1.0.0.dylib */; settings = {ATTRIBUTES = (CodeSignOnCopy, ); }; };
		CE2D646722653C8400FC7E63 /* libgstaudio-1.0.0.dylib in Embed Libraries */ = {isa = PBXBuildFile; fileRef = CE2D63EF22653C7400FC7E63 /* libgstaudio-1.0.0.dylib */; settings = {ATTRIBUTES = (CodeSignOnCopy, ); }; };
		CE2D646822653C8400FC7E63 /* libgstbase-1.0.0.dylib in Embed Libraries */ = {isa = PBXBuildFile; fileRef = CE2D63E822653C7400FC7E63 /* libgstbase-1.0.0.dylib */; settings = {ATTRIBUTES = (CodeSignOnCopy, ); }; };
		CE2D646922653C8400FC7E63 /* libgstcheck-1.0.0.dylib in Embed Libraries */ = {isa = PBXBuildFile; fileRef = CE2D641422653C7500FC7E63 /* libgstcheck-1.0.0.dylib */; settings = {ATTRIBUTES = (CodeSignOnCopy, ); }; };
		CE2D646A22653C8400FC7E63 /* libgstcontroller-1.0.0.dylib in Embed Libraries */ = {isa = PBXBuildFile; fileRef = CE2D63EE22653C7400FC7E63 /* libgstcontroller-1.0.0.dylib */; settings = {ATTRIBUTES = (CodeSignOnCopy, ); }; };
		CE2D646B22653C8400FC7E63 /* libgstfft-1.0.0.dylib in Embed Libraries */ = {isa = PBXBuildFile; fileRef = CE2D640922653C7500FC7E63 /* libgstfft-1.0.0.dylib */; settings = {ATTRIBUTES = (CodeSignOnCopy, ); }; };
		CE2D646C22653C8400FC7E63 /* libgstgl-1.0.0.dylib in Embed Libraries */ = {isa = PBXBuildFile; fileRef = CE2D641022653C7500FC7E63 /* libgstgl-1.0.0.dylib */; settings = {ATTRIBUTES = (CodeSignOnCopy, ); }; };
		CE2D646D22653C8400FC7E63 /* libgstnet-1.0.0.dylib in Embed Libraries */ = {isa = PBXBuildFile; fileRef = CE2D63E522653C7400FC7E63 /* libgstnet-1.0.0.dylib */; settings = {ATTRIBUTES = (CodeSignOnCopy, ); }; };
		CE2D646E22653C8400FC7E63 /* libgstpbutils-1.0.0.dylib in Embed Libraries */ = {isa = PBXBuildFile; fileRef = CE2D640E22653C7500FC7E63 /* libgstpbutils-1.0.0.dylib */; settings = {ATTRIBUTES = (CodeSignOnCopy, ); }; };
		CE2D646F22653C8400FC7E63 /* libgstreamer-1.0.0.dylib in Embed Libraries */ = {isa = PBXBuildFile; fileRef = CE2D63E022653C7400FC7E63 /* libgstreamer-1.0.0.dylib */; settings = {ATTRIBUTES = (CodeSignOnCopy, ); }; };
		CE2D647022653C8400FC7E63 /* libgstriff-1.0.0.dylib in Embed Libraries */ = {isa = PBXBuildFile; fileRef = CE2D63DE22653C7400FC7E63 /* libgstriff-1.0.0.dylib */; settings = {ATTRIBUTES = (CodeSignOnCopy, ); }; };
		CE2D647122653C8400FC7E63 /* libgstrtp-1.0.0.dylib in Embed Libraries */ = {isa = PBXBuildFile; fileRef = CE2D63DD22653C7400FC7E63 /* libgstrtp-1.0.0.dylib */; settings = {ATTRIBUTES = (CodeSignOnCopy, ); }; };
		CE2D647222653C8400FC7E63 /* libgstrtsp-1.0.0.dylib in Embed Libraries */ = {isa = PBXBuildFile; fileRef = CE2D640122653C7500FC7E63 /* libgstrtsp-1.0.0.dylib */; settings = {ATTRIBUTES = (CodeSignOnCopy, ); }; };
		CE2D647322653C8400FC7E63 /* libgstsdp-1.0.0.dylib in Embed Libraries */ = {isa = PBXBuildFile; fileRef = CE2D641622653C7500FC7E63 /* libgstsdp-1.0.0.dylib */; settings = {ATTRIBUTES = (CodeSignOnCopy, ); }; };
		CE2D647422653C8400FC7E63 /* libgsttag-1.0.0.dylib in Embed Libraries */ = {isa = PBXBuildFile; fileRef = CE2D63F622653C7400FC7E63 /* libgsttag-1.0.0.dylib */; settings = {ATTRIBUTES = (CodeSignOnCopy, ); }; };
		CE2D647522653C8400FC7E63 /* libgstvideo-1.0.0.dylib in Embed Libraries */ = {isa = PBXBuildFile; fileRef = CE2D63F922653C7400FC7E63 /* libgstvideo-1.0.0.dylib */; settings = {ATTRIBUTES = (CodeSignOnCopy, ); }; };
		CE2D647622653C8400FC7E63 /* libgthread-2.0.0.dylib in Embed Libraries */ = {isa = PBXBuildFile; fileRef = CE2D63DC22653C7300FC7E63 /* libgthread-2.0.0.dylib */; settings = {ATTRIBUTES = (CodeSignOnCopy, ); }; };
		CE2D647722653C8400FC7E63 /* libiconv.2.dylib in Embed Libraries */ = {isa = PBXBuildFile; fileRef = CE2D641522653C7500FC7E63 /* libiconv.2.dylib */; settings = {ATTRIBUTES = (CodeSignOnCopy, ); }; };
		CE2D647822653C8400FC7E63 /* libintl.8.dylib in Embed Libraries */ = {isa = PBXBuildFile; fileRef = CE2D63DA22653C7300FC7E63 /* libintl.8.dylib */; settings = {ATTRIBUTES = (CodeSignOnCopy, ); }; };
		CE2D647922653C8400FC7E63 /* libjpeg.62.dylib in Embed Libraries */ = {isa = PBXBuildFile; fileRef = CE2D63D922653C7300FC7E63 /* libjpeg.62.dylib */; settings = {ATTRIBUTES = (CodeSignOnCopy, ); }; };
		CE2D647A22653C8400FC7E63 /* libjson-glib-1.0.0.dylib in Embed Libraries */ = {isa = PBXBuildFile; fileRef = CE2D63E222653C7400FC7E63 /* libjson-glib-1.0.0.dylib */; settings = {ATTRIBUTES = (CodeSignOnCopy, ); }; };
		CE2D647B22653C8400FC7E63 /* libopus.0.dylib in Embed Libraries */ = {isa = PBXBuildFile; fileRef = CE2D640322653C7500FC7E63 /* libopus.0.dylib */; settings = {ATTRIBUTES = (CodeSignOnCopy, ); }; };
		CE2D647C22653C8400FC7E63 /* libpixman-1.0.dylib in Embed Libraries */ = {isa = PBXBuildFile; fileRef = CE2D641922653C7600FC7E63 /* libpixman-1.0.dylib */; settings = {ATTRIBUTES = (CodeSignOnCopy, ); }; };
		CE2D647D22653C8400FC7E63 /* libpng16.16.dylib in Embed Libraries */ = {isa = PBXBuildFile; fileRef = CE2D640522653C7500FC7E63 /* libpng16.16.dylib */; settings = {ATTRIBUTES = (CodeSignOnCopy, ); }; };
		CE2D647E22653C8500FC7E63 /* libqemu-system-aarch64.dylib in Embed Libraries */ = {isa = PBXBuildFile; fileRef = CE2D63FD22653C7500FC7E63 /* libqemu-system-aarch64.dylib */; settings = {ATTRIBUTES = (CodeSignOnCopy, ); }; };
		CE2D647F22653C8500FC7E63 /* libqemu-system-alpha.dylib in Embed Libraries */ = {isa = PBXBuildFile; fileRef = CE2D641322653C7500FC7E63 /* libqemu-system-alpha.dylib */; settings = {ATTRIBUTES = (CodeSignOnCopy, ); }; };
		CE2D648022653C8500FC7E63 /* libqemu-system-arm.dylib in Embed Libraries */ = {isa = PBXBuildFile; fileRef = CE2D640722653C7500FC7E63 /* libqemu-system-arm.dylib */; settings = {ATTRIBUTES = (CodeSignOnCopy, ); }; };
		CE2D648122653C8500FC7E63 /* libqemu-system-cris.dylib in Embed Libraries */ = {isa = PBXBuildFile; fileRef = CE2D63E622653C7400FC7E63 /* libqemu-system-cris.dylib */; settings = {ATTRIBUTES = (CodeSignOnCopy, ); }; };
		CE2D648222653C8500FC7E63 /* libqemu-system-hppa.dylib in Embed Libraries */ = {isa = PBXBuildFile; fileRef = CE2D63F222653C7400FC7E63 /* libqemu-system-hppa.dylib */; settings = {ATTRIBUTES = (CodeSignOnCopy, ); }; };
		CE2D648322653C8500FC7E63 /* libqemu-system-i386.dylib in Embed Libraries */ = {isa = PBXBuildFile; fileRef = CE2D63D722653C7300FC7E63 /* libqemu-system-i386.dylib */; settings = {ATTRIBUTES = (CodeSignOnCopy, ); }; };
		CE2D648422653C8500FC7E63 /* libqemu-system-lm32.dylib in Embed Libraries */ = {isa = PBXBuildFile; fileRef = CE2D63E922653C7400FC7E63 /* libqemu-system-lm32.dylib */; settings = {ATTRIBUTES = (CodeSignOnCopy, ); }; };
		CE2D648522653C8500FC7E63 /* libqemu-system-m68k.dylib in Embed Libraries */ = {isa = PBXBuildFile; fileRef = CE2D63EB22653C7400FC7E63 /* libqemu-system-m68k.dylib */; settings = {ATTRIBUTES = (CodeSignOnCopy, ); }; };
		CE2D648622653C8500FC7E63 /* libqemu-system-microblaze.dylib in Embed Libraries */ = {isa = PBXBuildFile; fileRef = CE2D63E422653C7400FC7E63 /* libqemu-system-microblaze.dylib */; settings = {ATTRIBUTES = (CodeSignOnCopy, ); }; };
		CE2D648722653C8500FC7E63 /* libqemu-system-microblazeel.dylib in Embed Libraries */ = {isa = PBXBuildFile; fileRef = CE2D63F022653C7400FC7E63 /* libqemu-system-microblazeel.dylib */; settings = {ATTRIBUTES = (CodeSignOnCopy, ); }; };
		CE2D648822653C8500FC7E63 /* libqemu-system-mips.dylib in Embed Libraries */ = {isa = PBXBuildFile; fileRef = CE2D63FF22653C7500FC7E63 /* libqemu-system-mips.dylib */; settings = {ATTRIBUTES = (CodeSignOnCopy, ); }; };
		CE2D648922653C8500FC7E63 /* libqemu-system-mips64.dylib in Embed Libraries */ = {isa = PBXBuildFile; fileRef = CE2D63F422653C7400FC7E63 /* libqemu-system-mips64.dylib */; settings = {ATTRIBUTES = (CodeSignOnCopy, ); }; };
		CE2D648A22653C8500FC7E63 /* libqemu-system-mips64el.dylib in Embed Libraries */ = {isa = PBXBuildFile; fileRef = CE2D640822653C7500FC7E63 /* libqemu-system-mips64el.dylib */; settings = {ATTRIBUTES = (CodeSignOnCopy, ); }; };
		CE2D648B22653C8500FC7E63 /* libqemu-system-mipsel.dylib in Embed Libraries */ = {isa = PBXBuildFile; fileRef = CE2D640622653C7500FC7E63 /* libqemu-system-mipsel.dylib */; settings = {ATTRIBUTES = (CodeSignOnCopy, ); }; };
		CE2D648C22653C8500FC7E63 /* libqemu-system-moxie.dylib in Embed Libraries */ = {isa = PBXBuildFile; fileRef = CE2D63EA22653C7400FC7E63 /* libqemu-system-moxie.dylib */; settings = {ATTRIBUTES = (CodeSignOnCopy, ); }; };
		CE2D648D22653C8500FC7E63 /* libqemu-system-nios2.dylib in Embed Libraries */ = {isa = PBXBuildFile; fileRef = CE2D63DF22653C7400FC7E63 /* libqemu-system-nios2.dylib */; settings = {ATTRIBUTES = (CodeSignOnCopy, ); }; };
		CE2D648E22653C8500FC7E63 /* libqemu-system-or1k.dylib in Embed Libraries */ = {isa = PBXBuildFile; fileRef = CE2D640B22653C7500FC7E63 /* libqemu-system-or1k.dylib */; settings = {ATTRIBUTES = (CodeSignOnCopy, ); }; };
		CE2D648F22653C8600FC7E63 /* libqemu-system-ppc.dylib in Embed Libraries */ = {isa = PBXBuildFile; fileRef = CE2D63E722653C7400FC7E63 /* libqemu-system-ppc.dylib */; settings = {ATTRIBUTES = (CodeSignOnCopy, ); }; };
		CE2D649022653C8600FC7E63 /* libqemu-system-ppc64.dylib in Embed Libraries */ = {isa = PBXBuildFile; fileRef = CE2D640C22653C7500FC7E63 /* libqemu-system-ppc64.dylib */; settings = {ATTRIBUTES = (CodeSignOnCopy, ); }; };
		CE2D649122653C8600FC7E63 /* libqemu-system-riscv32.dylib in Embed Libraries */ = {isa = PBXBuildFile; fileRef = CE2D63FA22653C7400FC7E63 /* libqemu-system-riscv32.dylib */; settings = {ATTRIBUTES = (CodeSignOnCopy, ); }; };
		CE2D649222653C8600FC7E63 /* libqemu-system-riscv64.dylib in Embed Libraries */ = {isa = PBXBuildFile; fileRef = CE2D63FB22653C7500FC7E63 /* libqemu-system-riscv64.dylib */; settings = {ATTRIBUTES = (CodeSignOnCopy, ); }; };
		CE2D649322653C8600FC7E63 /* libqemu-system-s390x.dylib in Embed Libraries */ = {isa = PBXBuildFile; fileRef = CE2D63FC22653C7500FC7E63 /* libqemu-system-s390x.dylib */; settings = {ATTRIBUTES = (CodeSignOnCopy, ); }; };
		CE2D649422653C8600FC7E63 /* libqemu-system-sh4.dylib in Embed Libraries */ = {isa = PBXBuildFile; fileRef = CE2D640222653C7500FC7E63 /* libqemu-system-sh4.dylib */; settings = {ATTRIBUTES = (CodeSignOnCopy, ); }; };
		CE2D649522653C8600FC7E63 /* libqemu-system-sh4eb.dylib in Embed Libraries */ = {isa = PBXBuildFile; fileRef = CE2D63E122653C7400FC7E63 /* libqemu-system-sh4eb.dylib */; settings = {ATTRIBUTES = (CodeSignOnCopy, ); }; };
		CE2D649622653C8600FC7E63 /* libqemu-system-sparc.dylib in Embed Libraries */ = {isa = PBXBuildFile; fileRef = CE2D640D22653C7500FC7E63 /* libqemu-system-sparc.dylib */; settings = {ATTRIBUTES = (CodeSignOnCopy, ); }; };
		CE2D649722653C8600FC7E63 /* libqemu-system-sparc64.dylib in Embed Libraries */ = {isa = PBXBuildFile; fileRef = CE2D640F22653C7500FC7E63 /* libqemu-system-sparc64.dylib */; settings = {ATTRIBUTES = (CodeSignOnCopy, ); }; };
		CE2D649822653C8600FC7E63 /* libqemu-system-tricore.dylib in Embed Libraries */ = {isa = PBXBuildFile; fileRef = CE2D63EC22653C7400FC7E63 /* libqemu-system-tricore.dylib */; settings = {ATTRIBUTES = (CodeSignOnCopy, ); }; };
		CE2D649922653C8600FC7E63 /* libqemu-system-unicore32.dylib in Embed Libraries */ = {isa = PBXBuildFile; fileRef = CE2D63F722653C7400FC7E63 /* libqemu-system-unicore32.dylib */; settings = {ATTRIBUTES = (CodeSignOnCopy, ); }; };
		CE2D649A22653C8600FC7E63 /* libqemu-system-x86_64.dylib in Embed Libraries */ = {isa = PBXBuildFile; fileRef = CE2D640022653C7500FC7E63 /* libqemu-system-x86_64.dylib */; settings = {ATTRIBUTES = (CodeSignOnCopy, ); }; };
		CE2D649B22653C8700FC7E63 /* libqemu-system-xtensa.dylib in Embed Libraries */ = {isa = PBXBuildFile; fileRef = CE2D63ED22653C7400FC7E63 /* libqemu-system-xtensa.dylib */; settings = {ATTRIBUTES = (CodeSignOnCopy, ); }; };
		CE2D649C22653C8700FC7E63 /* libqemu-system-xtensaeb.dylib in Embed Libraries */ = {isa = PBXBuildFile; fileRef = CE2D641222653C7500FC7E63 /* libqemu-system-xtensaeb.dylib */; settings = {ATTRIBUTES = (CodeSignOnCopy, ); }; };
		CE2D649D22653C8700FC7E63 /* libspice-client-glib-2.0.8.dylib in Embed Libraries */ = {isa = PBXBuildFile; fileRef = CE2D63FE22653C7500FC7E63 /* libspice-client-glib-2.0.8.dylib */; settings = {ATTRIBUTES = (CodeSignOnCopy, ); }; };
		CE2D649E22653C8700FC7E63 /* libspice-server.1.dylib in Embed Libraries */ = {isa = PBXBuildFile; fileRef = CE2D641822653C7500FC7E63 /* libspice-server.1.dylib */; settings = {ATTRIBUTES = (CodeSignOnCopy, ); }; };
		CE2D649F22653C8700FC7E63 /* libssl.1.1.dylib in Embed Libraries */ = {isa = PBXBuildFile; fileRef = CE2D641722653C7500FC7E63 /* libssl.1.1.dylib */; settings = {ATTRIBUTES = (CodeSignOnCopy, ); }; };
		CE31C245225E555600A965DD /* UTMConfiguration.m in Sources */ = {isa = PBXBuildFile; fileRef = CE31C244225E555600A965DD /* UTMConfiguration.m */; };
		CE31C24B225EA37400A965DD /* VMConfigViewController.m in Sources */ = {isa = PBXBuildFile; fileRef = CE31C24A225EA37400A965DD /* VMConfigViewController.m */; };
		CE31C24D225EA4A200A965DD /* VMConfigCreateViewController.m in Sources */ = {isa = PBXBuildFile; fileRef = CE31C24C225EA4A200A965DD /* VMConfigCreateViewController.m */; };
		CE36B1552275061B004A1435 /* error.c in Sources */ = {isa = PBXBuildFile; fileRef = CE36B1542275061B004A1435 /* error.c */; };
		CE36B26A22763F28004A1435 /* UTMJSONStream.m in Sources */ = {isa = PBXBuildFile; fileRef = CE36B26922763F28004A1435 /* UTMJSONStream.m */; };
		CE36B281227668D1004A1435 /* UTMQemuManager.m in Sources */ = {isa = PBXBuildFile; fileRef = CE36B280227668D1004A1435 /* UTMQemuManager.m */; };
		CE3ADD67240EFBCA002D6A5F /* VMDisplayMetalViewController+Keyboard.m in Sources */ = {isa = PBXBuildFile; fileRef = CE3ADD66240EFBCA002D6A5F /* VMDisplayMetalViewController+Keyboard.m */; };
		CE3ADD6A2411C661002D6A5F /* VMCursor.m in Sources */ = {isa = PBXBuildFile; fileRef = CE3ADD692411C661002D6A5F /* VMCursor.m */; };
		CE4507D2226A5BE200A28D22 /* VMKeyboardView.m in Sources */ = {isa = PBXBuildFile; fileRef = CE4507D1226A5BE200A28D22 /* VMKeyboardView.m */; };
		CE4AA1492263B24F002E4A54 /* CSDisplayMetal.m in Sources */ = {isa = PBXBuildFile; fileRef = CE4AA1482263B24F002E4A54 /* CSDisplayMetal.m */; };
		CE4AA14C2264004F002E4A54 /* CSConnection.m in Sources */ = {isa = PBXBuildFile; fileRef = CE4AA14B2264004F002E4A54 /* CSConnection.m */; };
		CE4AA1502265B15B002E4A54 /* libqemu-img.dylib in Embed Libraries */ = {isa = PBXBuildFile; fileRef = CE4AA14E2265B152002E4A54 /* libqemu-img.dylib */; settings = {ATTRIBUTES = (CodeSignOnCopy, ); }; };
		CE550BCE225947990063E575 /* AppDelegate.m in Sources */ = {isa = PBXBuildFile; fileRef = CE550BCD225947990063E575 /* AppDelegate.m */; };
		CE550BD1225947990063E575 /* VMListViewController.m in Sources */ = {isa = PBXBuildFile; fileRef = CE550BD0225947990063E575 /* VMListViewController.m */; };
		CE550BD4225947990063E575 /* Main.storyboard in Resources */ = {isa = PBXBuildFile; fileRef = CE550BD2225947990063E575 /* Main.storyboard */; };
		CE550BD62259479D0063E575 /* Assets.xcassets in Resources */ = {isa = PBXBuildFile; fileRef = CE550BD52259479D0063E575 /* Assets.xcassets */; };
		CE550BD92259479D0063E575 /* LaunchScreen.storyboard in Resources */ = {isa = PBXBuildFile; fileRef = CE550BD72259479D0063E575 /* LaunchScreen.storyboard */; };
		CE550BDC2259479D0063E575 /* main.m in Sources */ = {isa = PBXBuildFile; fileRef = CE550BDB2259479D0063E575 /* main.m */; };
		CE550BE422596E790063E575 /* VMListViewCell.m in Sources */ = {isa = PBXBuildFile; fileRef = CE550BE322596E790063E575 /* VMListViewCell.m */; };
		CE5E4958225C5A4400148CEF /* VMConfigExistingViewController.m in Sources */ = {isa = PBXBuildFile; fileRef = CE5E4957225C5A4400148CEF /* VMConfigExistingViewController.m */; };
		CE5F165C2261395000F3D56B /* UTMVirtualMachine.m in Sources */ = {isa = PBXBuildFile; fileRef = CE5F165B2261395000F3D56B /* UTMVirtualMachine.m */; };
		CE664511226935F000B0849A /* CSInput.m in Sources */ = {isa = PBXBuildFile; fileRef = CE664510226935F000B0849A /* CSInput.m */; };
		CE74C288225D88ED004E4FF1 /* VMConfigNetworkingViewController.m in Sources */ = {isa = PBXBuildFile; fileRef = CE74C276225D88EC004E4FF1 /* VMConfigNetworkingViewController.m */; };
		CE74C28A225D88ED004E4FF1 /* VMConfigPrintingViewController.m in Sources */ = {isa = PBXBuildFile; fileRef = CE74C279225D88EC004E4FF1 /* VMConfigPrintingViewController.m */; };
		CE74C28B225D88ED004E4FF1 /* VMConfigDisplayViewController.m in Sources */ = {isa = PBXBuildFile; fileRef = CE74C27D225D88EC004E4FF1 /* VMConfigDisplayViewController.m */; };
		CE74C28C225D88ED004E4FF1 /* VMConfigDriveDetailViewController.m in Sources */ = {isa = PBXBuildFile; fileRef = CE74C27E225D88EC004E4FF1 /* VMConfigDriveDetailViewController.m */; };
		CE74C28D225D88ED004E4FF1 /* VMConfigInputViewController.m in Sources */ = {isa = PBXBuildFile; fileRef = CE74C27F225D88EC004E4FF1 /* VMConfigInputViewController.m */; };
		CE74C28E225D88ED004E4FF1 /* VMConfigSharingViewController.m in Sources */ = {isa = PBXBuildFile; fileRef = CE74C280225D88EC004E4FF1 /* VMConfigSharingViewController.m */; };
		CE74C28F225D88ED004E4FF1 /* VMConfigSoundViewController.m in Sources */ = {isa = PBXBuildFile; fileRef = CE74C284225D88ED004E4FF1 /* VMConfigSoundViewController.m */; };
		CE74C290225D88ED004E4FF1 /* VMConfigSystemViewController.m in Sources */ = {isa = PBXBuildFile; fileRef = CE74C285225D88ED004E4FF1 /* VMConfigSystemViewController.m */; };
		CE7BED4C225FBB8600A1E1B6 /* VMConfigDrivesViewController.m in Sources */ = {isa = PBXBuildFile; fileRef = CE7BED4B225FBB8600A1E1B6 /* VMConfigDrivesViewController.m */; };
		CE9D18F82265410E00355E14 /* qemu in Resources */ = {isa = PBXBuildFile; fileRef = CE9D18F72265410E00355E14 /* qemu */; };
		CE9D19662265425A00355E14 /* libgstautodetect.a in Frameworks */ = {isa = PBXBuildFile; fileRef = CE9D19522265425900355E14 /* libgstautodetect.a */; };
		CE9D19672265425A00355E14 /* libgstaudiotestsrc.a in Frameworks */ = {isa = PBXBuildFile; fileRef = CE9D19532265425900355E14 /* libgstaudiotestsrc.a */; };
		CE9D19682265425A00355E14 /* libgstvideoconvert.a in Frameworks */ = {isa = PBXBuildFile; fileRef = CE9D19542265425900355E14 /* libgstvideoconvert.a */; };
		CE9D19692265425A00355E14 /* libgstaudioconvert.a in Frameworks */ = {isa = PBXBuildFile; fileRef = CE9D19552265425900355E14 /* libgstaudioconvert.a */; };
		CE9D196A2265425A00355E14 /* libgstvideoscale.a in Frameworks */ = {isa = PBXBuildFile; fileRef = CE9D19562265425900355E14 /* libgstvideoscale.a */; };
		CE9D196B2265425A00355E14 /* libgstvolume.a in Frameworks */ = {isa = PBXBuildFile; fileRef = CE9D19572265425900355E14 /* libgstvolume.a */; };
		CE9D196C2265425A00355E14 /* libgstcoreelements.a in Frameworks */ = {isa = PBXBuildFile; fileRef = CE9D19582265425900355E14 /* libgstcoreelements.a */; };
		CE9D196D2265425A00355E14 /* libgstvideorate.a in Frameworks */ = {isa = PBXBuildFile; fileRef = CE9D19592265425900355E14 /* libgstvideorate.a */; };
		CE9D196E2265425A00355E14 /* libgstjpeg.a in Frameworks */ = {isa = PBXBuildFile; fileRef = CE9D195A2265425900355E14 /* libgstjpeg.a */; };
		CE9D196F2265425A00355E14 /* libgstaudioresample.a in Frameworks */ = {isa = PBXBuildFile; fileRef = CE9D195B2265425900355E14 /* libgstaudioresample.a */; };
		CE9D19702265425A00355E14 /* libgstplayback.a in Frameworks */ = {isa = PBXBuildFile; fileRef = CE9D195C2265425900355E14 /* libgstplayback.a */; };
		CE9D19712265425A00355E14 /* libgstadder.a in Frameworks */ = {isa = PBXBuildFile; fileRef = CE9D195D2265425900355E14 /* libgstadder.a */; };
		CE9D19722265425A00355E14 /* libgstopengl.a in Frameworks */ = {isa = PBXBuildFile; fileRef = CE9D195E2265425900355E14 /* libgstopengl.a */; };
		CE9D19732265425A00355E14 /* libgstaudiorate.a in Frameworks */ = {isa = PBXBuildFile; fileRef = CE9D195F2265425900355E14 /* libgstaudiorate.a */; };
		CE9D19742265425A00355E14 /* libgstvideofilter.a in Frameworks */ = {isa = PBXBuildFile; fileRef = CE9D19602265425900355E14 /* libgstvideofilter.a */; };
		CE9D19752265425A00355E14 /* libgstapp.a in Frameworks */ = {isa = PBXBuildFile; fileRef = CE9D19612265425900355E14 /* libgstapp.a */; };
		CE9D19762265425A00355E14 /* libgstgio.a in Frameworks */ = {isa = PBXBuildFile; fileRef = CE9D19622265425A00355E14 /* libgstgio.a */; };
		CE9D19772265425A00355E14 /* libgsttypefindfunctions.a in Frameworks */ = {isa = PBXBuildFile; fileRef = CE9D19632265425A00355E14 /* libgsttypefindfunctions.a */; };
		CE9D19782265425A00355E14 /* libgstvideotestsrc.a in Frameworks */ = {isa = PBXBuildFile; fileRef = CE9D19642265425A00355E14 /* libgstvideotestsrc.a */; };
		CE9D19792265425A00355E14 /* libgstosxaudio.a in Frameworks */ = {isa = PBXBuildFile; fileRef = CE9D19652265425A00355E14 /* libgstosxaudio.a */; };
		CE9D197C226542FE00355E14 /* UTMQemu.m in Sources */ = {isa = PBXBuildFile; fileRef = CE9D197B226542FE00355E14 /* UTMQemu.m */; };
		CEC4B4E423F122460086B562 /* MetalKit.framework in Frameworks */ = {isa = PBXBuildFile; fileRef = CE66450C2269313200B0849A /* MetalKit.framework */; };
		CECC76512273A7D50059B955 /* cf-input-visitor.c in Sources */ = {isa = PBXBuildFile; fileRef = CECC764C2273A7D50059B955 /* cf-input-visitor.c */; };
		CECC76522273A7D50059B955 /* qapi-dealloc-visitor.c in Sources */ = {isa = PBXBuildFile; fileRef = CECC764D2273A7D50059B955 /* qapi-dealloc-visitor.c */; };
		CECC76532273A7D50059B955 /* qapi-util.c in Sources */ = {isa = PBXBuildFile; fileRef = CECC764E2273A7D50059B955 /* qapi-util.c */; };
		CECC76542273A7D50059B955 /* qapi-visit-core.c in Sources */ = {isa = PBXBuildFile; fileRef = CECC764F2273A7D50059B955 /* qapi-visit-core.c */; };
		CECC76552273A7D50059B955 /* cf-output-visitor.c in Sources */ = {isa = PBXBuildFile; fileRef = CECC76502273A7D50059B955 /* cf-output-visitor.c */; };
		CED33AE02267892200FF1977 /* UTMQemuSystem.m in Sources */ = {isa = PBXBuildFile; fileRef = CED33ADF2267892200FF1977 /* UTMQemuSystem.m */; };
		CED33AE32267893D00FF1977 /* UTMQemuImg.m in Sources */ = {isa = PBXBuildFile; fileRef = CED33AE22267893D00FF1977 /* UTMQemuImg.m */; };
		CED33AE62267CAB500FF1977 /* VMDisplayMetalViewController.m in Sources */ = {isa = PBXBuildFile; fileRef = CED33AE52267CAB500FF1977 /* VMDisplayMetalViewController.m */; };
		CEDC1DF22260EE4B008D9A6D /* StaticDataTableViewController.m in Sources */ = {isa = PBXBuildFile; fileRef = CEDC1DF12260EE4B008D9A6D /* StaticDataTableViewController.m */; };
		CEEB66462284B942002737B2 /* VMKeyboardButton.m in Sources */ = {isa = PBXBuildFile; fileRef = CEEB66452284B942002737B2 /* VMKeyboardButton.m */; };
		CEFE75DB228933DE0050ABCC /* gst_ios_init.m in Sources */ = {isa = PBXBuildFile; fileRef = CEFE75D9228933DE0050ABCC /* gst_ios_init.m */; };
/* End PBXBuildFile section */

/* Begin PBXCopyFilesBuildPhase section */
		CE2D64A022653C8700FC7E63 /* Embed Libraries */ = {
			isa = PBXCopyFilesBuildPhase;
			buildActionMask = 2147483647;
			dstPath = "";
			dstSubfolderSpec = 10;
			files = (
				CE2D646422653C8400FC7E63 /* libgpg-error.0.dylib in Embed Libraries */,
				CE2D648A22653C8500FC7E63 /* libqemu-system-mips64el.dylib in Embed Libraries */,
				CE2D646A22653C8400FC7E63 /* libgstcontroller-1.0.0.dylib in Embed Libraries */,
				CE2D646522653C8400FC7E63 /* libgstallocators-1.0.0.dylib in Embed Libraries */,
				CE2D646822653C8400FC7E63 /* libgstbase-1.0.0.dylib in Embed Libraries */,
				CE2D645E22653C8400FC7E63 /* libffi.6.dylib in Embed Libraries */,
				CE2D649F22653C8700FC7E63 /* libssl.1.1.dylib in Embed Libraries */,
				CE2D646022653C8400FC7E63 /* libgio-2.0.0.dylib in Embed Libraries */,
				CE2D647D22653C8400FC7E63 /* libpng16.16.dylib in Embed Libraries */,
				CE2D646D22653C8400FC7E63 /* libgstnet-1.0.0.dylib in Embed Libraries */,
				CE2D648122653C8500FC7E63 /* libqemu-system-cris.dylib in Embed Libraries */,
				CE2D645D22653C8400FC7E63 /* libcrypto.1.1.dylib in Embed Libraries */,
				CE2D649222653C8600FC7E63 /* libqemu-system-riscv64.dylib in Embed Libraries */,
				CE2D646622653C8400FC7E63 /* libgstapp-1.0.0.dylib in Embed Libraries */,
				CE2D648C22653C8500FC7E63 /* libqemu-system-moxie.dylib in Embed Libraries */,
				CE2D648622653C8500FC7E63 /* libqemu-system-microblaze.dylib in Embed Libraries */,
				CE2D649422653C8600FC7E63 /* libqemu-system-sh4.dylib in Embed Libraries */,
				CE2D646C22653C8400FC7E63 /* libgstgl-1.0.0.dylib in Embed Libraries */,
				CE2D647422653C8400FC7E63 /* libgsttag-1.0.0.dylib in Embed Libraries */,
				CE2D648E22653C8500FC7E63 /* libqemu-system-or1k.dylib in Embed Libraries */,
				CE2D647122653C8400FC7E63 /* libgstrtp-1.0.0.dylib in Embed Libraries */,
				CE2D647022653C8400FC7E63 /* libgstriff-1.0.0.dylib in Embed Libraries */,
				CE2D648F22653C8600FC7E63 /* libqemu-system-ppc.dylib in Embed Libraries */,
				CE2D647622653C8400FC7E63 /* libgthread-2.0.0.dylib in Embed Libraries */,
				CE2D647E22653C8500FC7E63 /* libqemu-system-aarch64.dylib in Embed Libraries */,
				CE2D648822653C8500FC7E63 /* libqemu-system-mips.dylib in Embed Libraries */,
				CE2D649322653C8600FC7E63 /* libqemu-system-s390x.dylib in Embed Libraries */,
				CE2D646322653C8400FC7E63 /* libgobject-2.0.0.dylib in Embed Libraries */,
				CE2D646222653C8400FC7E63 /* libgmodule-2.0.0.dylib in Embed Libraries */,
				CE2D649822653C8600FC7E63 /* libqemu-system-tricore.dylib in Embed Libraries */,
				CE2D649722653C8600FC7E63 /* libqemu-system-sparc64.dylib in Embed Libraries */,
				CE2D649122653C8600FC7E63 /* libqemu-system-riscv32.dylib in Embed Libraries */,
				CE2D648922653C8500FC7E63 /* libqemu-system-mips64.dylib in Embed Libraries */,
				CE2D648522653C8500FC7E63 /* libqemu-system-m68k.dylib in Embed Libraries */,
				CE2D649622653C8600FC7E63 /* libqemu-system-sparc.dylib in Embed Libraries */,
				CE2D649022653C8600FC7E63 /* libqemu-system-ppc64.dylib in Embed Libraries */,
				CE2D647F22653C8500FC7E63 /* libqemu-system-alpha.dylib in Embed Libraries */,
				CE2D649522653C8600FC7E63 /* libqemu-system-sh4eb.dylib in Embed Libraries */,
				CE2D646122653C8400FC7E63 /* libglib-2.0.0.dylib in Embed Libraries */,
				CE2D649A22653C8600FC7E63 /* libqemu-system-x86_64.dylib in Embed Libraries */,
				CE2D649C22653C8700FC7E63 /* libqemu-system-xtensaeb.dylib in Embed Libraries */,
				CE2D648022653C8500FC7E63 /* libqemu-system-arm.dylib in Embed Libraries */,
				CE2D647822653C8400FC7E63 /* libintl.8.dylib in Embed Libraries */,
				CE2D646F22653C8400FC7E63 /* libgstreamer-1.0.0.dylib in Embed Libraries */,
				CE2D647522653C8400FC7E63 /* libgstvideo-1.0.0.dylib in Embed Libraries */,
				CE2D647A22653C8400FC7E63 /* libjson-glib-1.0.0.dylib in Embed Libraries */,
				CE2D647C22653C8400FC7E63 /* libpixman-1.0.dylib in Embed Libraries */,
				CE2D647922653C8400FC7E63 /* libjpeg.62.dylib in Embed Libraries */,
				CE2D648722653C8500FC7E63 /* libqemu-system-microblazeel.dylib in Embed Libraries */,
				CE2D648222653C8500FC7E63 /* libqemu-system-hppa.dylib in Embed Libraries */,
				CE2D648322653C8500FC7E63 /* libqemu-system-i386.dylib in Embed Libraries */,
				CE2D649D22653C8700FC7E63 /* libspice-client-glib-2.0.8.dylib in Embed Libraries */,
				CE2D647B22653C8400FC7E63 /* libopus.0.dylib in Embed Libraries */,
				CE2D648422653C8500FC7E63 /* libqemu-system-lm32.dylib in Embed Libraries */,
				CE2D647322653C8400FC7E63 /* libgstsdp-1.0.0.dylib in Embed Libraries */,
				CE2D648D22653C8500FC7E63 /* libqemu-system-nios2.dylib in Embed Libraries */,
				CE4AA1502265B15B002E4A54 /* libqemu-img.dylib in Embed Libraries */,
				CE2D646722653C8400FC7E63 /* libgstaudio-1.0.0.dylib in Embed Libraries */,
				CE2D646922653C8400FC7E63 /* libgstcheck-1.0.0.dylib in Embed Libraries */,
				CE2D649B22653C8700FC7E63 /* libqemu-system-xtensa.dylib in Embed Libraries */,
				CE2D647722653C8400FC7E63 /* libiconv.2.dylib in Embed Libraries */,
				CE2D648B22653C8500FC7E63 /* libqemu-system-mipsel.dylib in Embed Libraries */,
				CE2D647222653C8400FC7E63 /* libgstrtsp-1.0.0.dylib in Embed Libraries */,
				CE2D649E22653C8700FC7E63 /* libspice-server.1.dylib in Embed Libraries */,
				CE2D649922653C8600FC7E63 /* libqemu-system-unicore32.dylib in Embed Libraries */,
				CE2D645F22653C8400FC7E63 /* libgcrypt.20.dylib in Embed Libraries */,
				CE2D646B22653C8400FC7E63 /* libgstfft-1.0.0.dylib in Embed Libraries */,
				CE2D646E22653C8400FC7E63 /* libgstpbutils-1.0.0.dylib in Embed Libraries */,
			);
			name = "Embed Libraries";
			runOnlyForDeploymentPostprocessing = 0;
		};
/* End PBXCopyFilesBuildPhase section */

/* Begin PBXFileReference section */
<<<<<<< HEAD
		521F3EFA2414F73800130500 /* zh-Hans */ = {isa = PBXFileReference; lastKnownFileType = text.plist.strings; name = "zh-Hans"; path = "zh-Hans.lproj/Localizable.strings"; sourceTree = "<group>"; };
=======
		423BCE65240F6A80001989AC /* VMConfigSystemArgumentsViewController.m */ = {isa = PBXFileReference; lastKnownFileType = sourcecode.c.objc; path = VMConfigSystemArgumentsViewController.m; sourceTree = "<group>"; };
		423BCE67240F6A8A001989AC /* VMConfigSystemArgumentsViewController.h */ = {isa = PBXFileReference; lastKnownFileType = sourcecode.c.h; path = VMConfigSystemArgumentsViewController.h; sourceTree = "<group>"; };
>>>>>>> d2532d14
		7D75C517240427170098CF2F /* zh-Hans */ = {isa = PBXFileReference; lastKnownFileType = text.plist.strings; name = "zh-Hans"; path = "zh-Hans.lproj/Main.strings"; sourceTree = "<group>"; };
		CE23C07B23FCEBFF001177D6 /* qapi-visit-error.h */ = {isa = PBXFileReference; fileEncoding = 4; lastKnownFileType = sourcecode.c.h; name = "qapi-visit-error.h"; path = "sysroot-$(PLATFORM_PREFERRED_ARCH)/qapi/qapi-visit-error.h"; sourceTree = SOURCE_ROOT; };
		CE23C07C23FCEBFF001177D6 /* qapi-events-machine.h */ = {isa = PBXFileReference; fileEncoding = 4; lastKnownFileType = sourcecode.c.h; name = "qapi-events-machine.h"; path = "sysroot-$(PLATFORM_PREFERRED_ARCH)/qapi/qapi-events-machine.h"; sourceTree = SOURCE_ROOT; };
		CE23C07D23FCEBFF001177D6 /* qapi-commands-block-core.h */ = {isa = PBXFileReference; fileEncoding = 4; lastKnownFileType = sourcecode.c.h; name = "qapi-commands-block-core.h"; path = "sysroot-$(PLATFORM_PREFERRED_ARCH)/qapi/qapi-commands-block-core.h"; sourceTree = SOURCE_ROOT; };
		CE23C07E23FCEBFF001177D6 /* qapi-commands-run-state.c */ = {isa = PBXFileReference; fileEncoding = 4; lastKnownFileType = sourcecode.c.c; name = "qapi-commands-run-state.c"; path = "sysroot-$(PLATFORM_PREFERRED_ARCH)/qapi/qapi-commands-run-state.c"; sourceTree = SOURCE_ROOT; };
		CE23C07F23FCEBFF001177D6 /* qapi-visit-tpm.c */ = {isa = PBXFileReference; fileEncoding = 4; lastKnownFileType = sourcecode.c.c; name = "qapi-visit-tpm.c"; path = "sysroot-$(PLATFORM_PREFERRED_ARCH)/qapi/qapi-visit-tpm.c"; sourceTree = SOURCE_ROOT; };
		CE23C08023FCEBFF001177D6 /* qapi-events-block.h */ = {isa = PBXFileReference; fileEncoding = 4; lastKnownFileType = sourcecode.c.h; name = "qapi-events-block.h"; path = "sysroot-$(PLATFORM_PREFERRED_ARCH)/qapi/qapi-events-block.h"; sourceTree = SOURCE_ROOT; };
		CE23C08123FCEBFF001177D6 /* qapi-commands-rocker.c */ = {isa = PBXFileReference; fileEncoding = 4; lastKnownFileType = sourcecode.c.c; name = "qapi-commands-rocker.c"; path = "sysroot-$(PLATFORM_PREFERRED_ARCH)/qapi/qapi-commands-rocker.c"; sourceTree = SOURCE_ROOT; };
		CE23C08223FCEBFF001177D6 /* qapi-commands-ui.c */ = {isa = PBXFileReference; fileEncoding = 4; lastKnownFileType = sourcecode.c.c; name = "qapi-commands-ui.c"; path = "sysroot-$(PLATFORM_PREFERRED_ARCH)/qapi/qapi-commands-ui.c"; sourceTree = SOURCE_ROOT; };
		CE23C08323FCEBFF001177D6 /* qapi-commands-migration.h */ = {isa = PBXFileReference; fileEncoding = 4; lastKnownFileType = sourcecode.c.h; name = "qapi-commands-migration.h"; path = "sysroot-$(PLATFORM_PREFERRED_ARCH)/qapi/qapi-commands-migration.h"; sourceTree = SOURCE_ROOT; };
		CE23C08423FCEBFF001177D6 /* qapi-events.h */ = {isa = PBXFileReference; fileEncoding = 4; lastKnownFileType = sourcecode.c.h; name = "qapi-events.h"; path = "sysroot-$(PLATFORM_PREFERRED_ARCH)/qapi/qapi-events.h"; sourceTree = SOURCE_ROOT; };
		CE23C08523FCEBFF001177D6 /* qapi-types-run-state.c */ = {isa = PBXFileReference; fileEncoding = 4; lastKnownFileType = sourcecode.c.c; name = "qapi-types-run-state.c"; path = "sysroot-$(PLATFORM_PREFERRED_ARCH)/qapi/qapi-types-run-state.c"; sourceTree = SOURCE_ROOT; };
		CE23C08623FCEBFF001177D6 /* qapi-commands-char.c */ = {isa = PBXFileReference; fileEncoding = 4; lastKnownFileType = sourcecode.c.c; name = "qapi-commands-char.c"; path = "sysroot-$(PLATFORM_PREFERRED_ARCH)/qapi/qapi-commands-char.c"; sourceTree = SOURCE_ROOT; };
		CE23C08723FCEBFF001177D6 /* qapi-types-block.c */ = {isa = PBXFileReference; fileEncoding = 4; lastKnownFileType = sourcecode.c.c; name = "qapi-types-block.c"; path = "sysroot-$(PLATFORM_PREFERRED_ARCH)/qapi/qapi-types-block.c"; sourceTree = SOURCE_ROOT; };
		CE23C08823FCEBFF001177D6 /* qapi-visit-qdev.h */ = {isa = PBXFileReference; fileEncoding = 4; lastKnownFileType = sourcecode.c.h; name = "qapi-visit-qdev.h"; path = "sysroot-$(PLATFORM_PREFERRED_ARCH)/qapi/qapi-visit-qdev.h"; sourceTree = SOURCE_ROOT; };
		CE23C08923FCEBFF001177D6 /* qapi-events-trace.c */ = {isa = PBXFileReference; fileEncoding = 4; lastKnownFileType = sourcecode.c.c; name = "qapi-events-trace.c"; path = "sysroot-$(PLATFORM_PREFERRED_ARCH)/qapi/qapi-events-trace.c"; sourceTree = SOURCE_ROOT; };
		CE23C08A23FCEC00001177D6 /* qapi-visit-net.c */ = {isa = PBXFileReference; fileEncoding = 4; lastKnownFileType = sourcecode.c.c; name = "qapi-visit-net.c"; path = "sysroot-$(PLATFORM_PREFERRED_ARCH)/qapi/qapi-visit-net.c"; sourceTree = SOURCE_ROOT; };
		CE23C08B23FCEC00001177D6 /* qapi-events-rdma.h */ = {isa = PBXFileReference; fileEncoding = 4; lastKnownFileType = sourcecode.c.h; name = "qapi-events-rdma.h"; path = "sysroot-$(PLATFORM_PREFERRED_ARCH)/qapi/qapi-events-rdma.h"; sourceTree = SOURCE_ROOT; };
		CE23C08C23FCEC00001177D6 /* qapi-events-rocker.h */ = {isa = PBXFileReference; fileEncoding = 4; lastKnownFileType = sourcecode.c.h; name = "qapi-events-rocker.h"; path = "sysroot-$(PLATFORM_PREFERRED_ARCH)/qapi/qapi-events-rocker.h"; sourceTree = SOURCE_ROOT; };
		CE23C08D23FCEC00001177D6 /* qapi-events-error.h */ = {isa = PBXFileReference; fileEncoding = 4; lastKnownFileType = sourcecode.c.h; name = "qapi-events-error.h"; path = "sysroot-$(PLATFORM_PREFERRED_ARCH)/qapi/qapi-events-error.h"; sourceTree = SOURCE_ROOT; };
		CE23C08E23FCEC00001177D6 /* qapi-commands-tpm.h */ = {isa = PBXFileReference; fileEncoding = 4; lastKnownFileType = sourcecode.c.h; name = "qapi-commands-tpm.h"; path = "sysroot-$(PLATFORM_PREFERRED_ARCH)/qapi/qapi-commands-tpm.h"; sourceTree = SOURCE_ROOT; };
		CE23C08F23FCEC00001177D6 /* qapi-commands-net.c */ = {isa = PBXFileReference; fileEncoding = 4; lastKnownFileType = sourcecode.c.c; name = "qapi-commands-net.c"; path = "sysroot-$(PLATFORM_PREFERRED_ARCH)/qapi/qapi-commands-net.c"; sourceTree = SOURCE_ROOT; };
		CE23C09023FCEC00001177D6 /* qapi-visit-trace.h */ = {isa = PBXFileReference; fileEncoding = 4; lastKnownFileType = sourcecode.c.h; name = "qapi-visit-trace.h"; path = "sysroot-$(PLATFORM_PREFERRED_ARCH)/qapi/qapi-visit-trace.h"; sourceTree = SOURCE_ROOT; };
		CE23C09123FCEC00001177D6 /* qapi-events-net.h */ = {isa = PBXFileReference; fileEncoding = 4; lastKnownFileType = sourcecode.c.h; name = "qapi-events-net.h"; path = "sysroot-$(PLATFORM_PREFERRED_ARCH)/qapi/qapi-events-net.h"; sourceTree = SOURCE_ROOT; };
		CE23C09223FCEC00001177D6 /* qapi-dispatch-events.c */ = {isa = PBXFileReference; fileEncoding = 4; lastKnownFileType = sourcecode.c.c; name = "qapi-dispatch-events.c"; path = "sysroot-$(PLATFORM_PREFERRED_ARCH)/qapi/qapi-dispatch-events.c"; sourceTree = SOURCE_ROOT; };
		CE23C09323FCEC00001177D6 /* qapi-types-qdev.h */ = {isa = PBXFileReference; fileEncoding = 4; lastKnownFileType = sourcecode.c.h; name = "qapi-types-qdev.h"; path = "sysroot-$(PLATFORM_PREFERRED_ARCH)/qapi/qapi-types-qdev.h"; sourceTree = SOURCE_ROOT; };
		CE23C09423FCEC00001177D6 /* qapi-commands-misc-target.h */ = {isa = PBXFileReference; fileEncoding = 4; lastKnownFileType = sourcecode.c.h; name = "qapi-commands-misc-target.h"; path = "sysroot-$(PLATFORM_PREFERRED_ARCH)/qapi/qapi-commands-misc-target.h"; sourceTree = SOURCE_ROOT; };
		CE23C09523FCEC00001177D6 /* qapi-visit-job.c */ = {isa = PBXFileReference; fileEncoding = 4; lastKnownFileType = sourcecode.c.c; name = "qapi-visit-job.c"; path = "sysroot-$(PLATFORM_PREFERRED_ARCH)/qapi/qapi-visit-job.c"; sourceTree = SOURCE_ROOT; };
		CE23C09623FCEC00001177D6 /* qapi-builtin-visit.c */ = {isa = PBXFileReference; fileEncoding = 4; lastKnownFileType = sourcecode.c.c; name = "qapi-builtin-visit.c"; path = "sysroot-$(PLATFORM_PREFERRED_ARCH)/qapi/qapi-builtin-visit.c"; sourceTree = SOURCE_ROOT; };
		CE23C09723FCEC00001177D6 /* qapi-visit-sockets.h */ = {isa = PBXFileReference; fileEncoding = 4; lastKnownFileType = sourcecode.c.h; name = "qapi-visit-sockets.h"; path = "sysroot-$(PLATFORM_PREFERRED_ARCH)/qapi/qapi-visit-sockets.h"; sourceTree = SOURCE_ROOT; };
		CE23C09823FCEC00001177D6 /* qapi-commands-common.h */ = {isa = PBXFileReference; fileEncoding = 4; lastKnownFileType = sourcecode.c.h; name = "qapi-commands-common.h"; path = "sysroot-$(PLATFORM_PREFERRED_ARCH)/qapi/qapi-commands-common.h"; sourceTree = SOURCE_ROOT; };
		CE23C09923FCEC00001177D6 /* qapi-types-block-core.c */ = {isa = PBXFileReference; fileEncoding = 4; lastKnownFileType = sourcecode.c.c; name = "qapi-types-block-core.c"; path = "sysroot-$(PLATFORM_PREFERRED_ARCH)/qapi/qapi-types-block-core.c"; sourceTree = SOURCE_ROOT; };
		CE23C09A23FCEC00001177D6 /* qapi-commands-run-state.h */ = {isa = PBXFileReference; fileEncoding = 4; lastKnownFileType = sourcecode.c.h; name = "qapi-commands-run-state.h"; path = "sysroot-$(PLATFORM_PREFERRED_ARCH)/qapi/qapi-commands-run-state.h"; sourceTree = SOURCE_ROOT; };
		CE23C09B23FCEC00001177D6 /* qapi-commands-migration.c */ = {isa = PBXFileReference; fileEncoding = 4; lastKnownFileType = sourcecode.c.c; name = "qapi-commands-migration.c"; path = "sysroot-$(PLATFORM_PREFERRED_ARCH)/qapi/qapi-commands-migration.c"; sourceTree = SOURCE_ROOT; };
		CE23C09C23FCEC00001177D6 /* qapi-events-migration.h */ = {isa = PBXFileReference; fileEncoding = 4; lastKnownFileType = sourcecode.c.h; name = "qapi-events-migration.h"; path = "sysroot-$(PLATFORM_PREFERRED_ARCH)/qapi/qapi-events-migration.h"; sourceTree = SOURCE_ROOT; };
		CE23C09D23FCEC00001177D6 /* qapi-commands-audio.c */ = {isa = PBXFileReference; fileEncoding = 4; lastKnownFileType = sourcecode.c.c; name = "qapi-commands-audio.c"; path = "sysroot-$(PLATFORM_PREFERRED_ARCH)/qapi/qapi-commands-audio.c"; sourceTree = SOURCE_ROOT; };
		CE23C09E23FCEC00001177D6 /* qapi-events-qdev.c */ = {isa = PBXFileReference; fileEncoding = 4; lastKnownFileType = sourcecode.c.c; name = "qapi-events-qdev.c"; path = "sysroot-$(PLATFORM_PREFERRED_ARCH)/qapi/qapi-events-qdev.c"; sourceTree = SOURCE_ROOT; };
		CE23C09F23FCEC01001177D6 /* qapi-visit-migration.h */ = {isa = PBXFileReference; fileEncoding = 4; lastKnownFileType = sourcecode.c.h; name = "qapi-visit-migration.h"; path = "sysroot-$(PLATFORM_PREFERRED_ARCH)/qapi/qapi-visit-migration.h"; sourceTree = SOURCE_ROOT; };
		CE23C0A023FCEC01001177D6 /* qapi-visit-rocker.h */ = {isa = PBXFileReference; fileEncoding = 4; lastKnownFileType = sourcecode.c.h; name = "qapi-visit-rocker.h"; path = "sysroot-$(PLATFORM_PREFERRED_ARCH)/qapi/qapi-visit-rocker.h"; sourceTree = SOURCE_ROOT; };
		CE23C0A123FCEC01001177D6 /* qapi-events-run-state.h */ = {isa = PBXFileReference; fileEncoding = 4; lastKnownFileType = sourcecode.c.h; name = "qapi-events-run-state.h"; path = "sysroot-$(PLATFORM_PREFERRED_ARCH)/qapi/qapi-events-run-state.h"; sourceTree = SOURCE_ROOT; };
		CE23C0A223FCEC01001177D6 /* qapi-commands-dump.h */ = {isa = PBXFileReference; fileEncoding = 4; lastKnownFileType = sourcecode.c.h; name = "qapi-commands-dump.h"; path = "sysroot-$(PLATFORM_PREFERRED_ARCH)/qapi/qapi-commands-dump.h"; sourceTree = SOURCE_ROOT; };
		CE23C0A323FCEC01001177D6 /* qapi-visit-ui.h */ = {isa = PBXFileReference; fileEncoding = 4; lastKnownFileType = sourcecode.c.h; name = "qapi-visit-ui.h"; path = "sysroot-$(PLATFORM_PREFERRED_ARCH)/qapi/qapi-visit-ui.h"; sourceTree = SOURCE_ROOT; };
		CE23C0A423FCEC01001177D6 /* qapi-commands-authz.c */ = {isa = PBXFileReference; fileEncoding = 4; lastKnownFileType = sourcecode.c.c; name = "qapi-commands-authz.c"; path = "sysroot-$(PLATFORM_PREFERRED_ARCH)/qapi/qapi-commands-authz.c"; sourceTree = SOURCE_ROOT; };
		CE23C0A523FCEC01001177D6 /* qapi-events-ui.h */ = {isa = PBXFileReference; fileEncoding = 4; lastKnownFileType = sourcecode.c.h; name = "qapi-events-ui.h"; path = "sysroot-$(PLATFORM_PREFERRED_ARCH)/qapi/qapi-events-ui.h"; sourceTree = SOURCE_ROOT; };
		CE23C0A623FCEC01001177D6 /* qapi-visit-transaction.c */ = {isa = PBXFileReference; fileEncoding = 4; lastKnownFileType = sourcecode.c.c; name = "qapi-visit-transaction.c"; path = "sysroot-$(PLATFORM_PREFERRED_ARCH)/qapi/qapi-visit-transaction.c"; sourceTree = SOURCE_ROOT; };
		CE23C0A723FCEC01001177D6 /* qapi-visit-block.c */ = {isa = PBXFileReference; fileEncoding = 4; lastKnownFileType = sourcecode.c.c; name = "qapi-visit-block.c"; path = "sysroot-$(PLATFORM_PREFERRED_ARCH)/qapi/qapi-visit-block.c"; sourceTree = SOURCE_ROOT; };
		CE23C0A823FCEC01001177D6 /* qapi-events-qom.c */ = {isa = PBXFileReference; fileEncoding = 4; lastKnownFileType = sourcecode.c.c; name = "qapi-events-qom.c"; path = "sysroot-$(PLATFORM_PREFERRED_ARCH)/qapi/qapi-events-qom.c"; sourceTree = SOURCE_ROOT; };
		CE23C0A923FCEC01001177D6 /* qapi-types-misc-target.h */ = {isa = PBXFileReference; fileEncoding = 4; lastKnownFileType = sourcecode.c.h; name = "qapi-types-misc-target.h"; path = "sysroot-$(PLATFORM_PREFERRED_ARCH)/qapi/qapi-types-misc-target.h"; sourceTree = SOURCE_ROOT; };
		CE23C0AA23FCEC01001177D6 /* qapi-commands.h */ = {isa = PBXFileReference; fileEncoding = 4; lastKnownFileType = sourcecode.c.h; name = "qapi-commands.h"; path = "sysroot-$(PLATFORM_PREFERRED_ARCH)/qapi/qapi-commands.h"; sourceTree = SOURCE_ROOT; };
		CE23C0AB23FCEC01001177D6 /* qapi-types-audio.h */ = {isa = PBXFileReference; fileEncoding = 4; lastKnownFileType = sourcecode.c.h; name = "qapi-types-audio.h"; path = "sysroot-$(PLATFORM_PREFERRED_ARCH)/qapi/qapi-types-audio.h"; sourceTree = SOURCE_ROOT; };
		CE23C0AC23FCEC01001177D6 /* qapi-events-transaction.c */ = {isa = PBXFileReference; fileEncoding = 4; lastKnownFileType = sourcecode.c.c; name = "qapi-events-transaction.c"; path = "sysroot-$(PLATFORM_PREFERRED_ARCH)/qapi/qapi-events-transaction.c"; sourceTree = SOURCE_ROOT; };
		CE23C0AD23FCEC01001177D6 /* qapi-events-introspect.h */ = {isa = PBXFileReference; fileEncoding = 4; lastKnownFileType = sourcecode.c.h; name = "qapi-events-introspect.h"; path = "sysroot-$(PLATFORM_PREFERRED_ARCH)/qapi/qapi-events-introspect.h"; sourceTree = SOURCE_ROOT; };
		CE23C0AE23FCEC01001177D6 /* qapi-commands-crypto.c */ = {isa = PBXFileReference; fileEncoding = 4; lastKnownFileType = sourcecode.c.c; name = "qapi-commands-crypto.c"; path = "sysroot-$(PLATFORM_PREFERRED_ARCH)/qapi/qapi-commands-crypto.c"; sourceTree = SOURCE_ROOT; };
		CE23C0AF23FCEC01001177D6 /* qapi-events-sockets.c */ = {isa = PBXFileReference; fileEncoding = 4; lastKnownFileType = sourcecode.c.c; name = "qapi-events-sockets.c"; path = "sysroot-$(PLATFORM_PREFERRED_ARCH)/qapi/qapi-events-sockets.c"; sourceTree = SOURCE_ROOT; };
		CE23C0B023FCEC01001177D6 /* qapi-visit-rdma.h */ = {isa = PBXFileReference; fileEncoding = 4; lastKnownFileType = sourcecode.c.h; name = "qapi-visit-rdma.h"; path = "sysroot-$(PLATFORM_PREFERRED_ARCH)/qapi/qapi-visit-rdma.h"; sourceTree = SOURCE_ROOT; };
		CE23C0B123FCEC01001177D6 /* qapi-visit-block-core.h */ = {isa = PBXFileReference; fileEncoding = 4; lastKnownFileType = sourcecode.c.h; name = "qapi-visit-block-core.h"; path = "sysroot-$(PLATFORM_PREFERRED_ARCH)/qapi/qapi-visit-block-core.h"; sourceTree = SOURCE_ROOT; };
		CE23C0B223FCEC01001177D6 /* qapi-events-tpm.h */ = {isa = PBXFileReference; fileEncoding = 4; lastKnownFileType = sourcecode.c.h; name = "qapi-events-tpm.h"; path = "sysroot-$(PLATFORM_PREFERRED_ARCH)/qapi/qapi-events-tpm.h"; sourceTree = SOURCE_ROOT; };
		CE23C0B323FCEC01001177D6 /* qapi-visit-dump.c */ = {isa = PBXFileReference; fileEncoding = 4; lastKnownFileType = sourcecode.c.c; name = "qapi-visit-dump.c"; path = "sysroot-$(PLATFORM_PREFERRED_ARCH)/qapi/qapi-visit-dump.c"; sourceTree = SOURCE_ROOT; };
		CE23C0B423FCEC01001177D6 /* qapi-events-introspect.c */ = {isa = PBXFileReference; fileEncoding = 4; lastKnownFileType = sourcecode.c.c; name = "qapi-events-introspect.c"; path = "sysroot-$(PLATFORM_PREFERRED_ARCH)/qapi/qapi-events-introspect.c"; sourceTree = SOURCE_ROOT; };
		CE23C0B523FCEC02001177D6 /* qapi-types-net.c */ = {isa = PBXFileReference; fileEncoding = 4; lastKnownFileType = sourcecode.c.c; name = "qapi-types-net.c"; path = "sysroot-$(PLATFORM_PREFERRED_ARCH)/qapi/qapi-types-net.c"; sourceTree = SOURCE_ROOT; };
		CE23C0B623FCEC02001177D6 /* qapi-types.c */ = {isa = PBXFileReference; fileEncoding = 4; lastKnownFileType = sourcecode.c.c; name = "qapi-types.c"; path = "sysroot-$(PLATFORM_PREFERRED_ARCH)/qapi/qapi-types.c"; sourceTree = SOURCE_ROOT; };
		CE23C0B723FCEC02001177D6 /* qapi-visit-ui.c */ = {isa = PBXFileReference; fileEncoding = 4; lastKnownFileType = sourcecode.c.c; name = "qapi-visit-ui.c"; path = "sysroot-$(PLATFORM_PREFERRED_ARCH)/qapi/qapi-visit-ui.c"; sourceTree = SOURCE_ROOT; };
		CE23C0B823FCEC02001177D6 /* qapi-visit-authz.c */ = {isa = PBXFileReference; fileEncoding = 4; lastKnownFileType = sourcecode.c.c; name = "qapi-visit-authz.c"; path = "sysroot-$(PLATFORM_PREFERRED_ARCH)/qapi/qapi-visit-authz.c"; sourceTree = SOURCE_ROOT; };
		CE23C0B923FCEC02001177D6 /* qapi-events-machine.c */ = {isa = PBXFileReference; fileEncoding = 4; lastKnownFileType = sourcecode.c.c; name = "qapi-events-machine.c"; path = "sysroot-$(PLATFORM_PREFERRED_ARCH)/qapi/qapi-events-machine.c"; sourceTree = SOURCE_ROOT; };
		CE23C0BA23FCEC02001177D6 /* qapi-commands-audio.h */ = {isa = PBXFileReference; fileEncoding = 4; lastKnownFileType = sourcecode.c.h; name = "qapi-commands-audio.h"; path = "sysroot-$(PLATFORM_PREFERRED_ARCH)/qapi/qapi-commands-audio.h"; sourceTree = SOURCE_ROOT; };
		CE23C0BB23FCEC02001177D6 /* qapi-commands-crypto.h */ = {isa = PBXFileReference; fileEncoding = 4; lastKnownFileType = sourcecode.c.h; name = "qapi-commands-crypto.h"; path = "sysroot-$(PLATFORM_PREFERRED_ARCH)/qapi/qapi-commands-crypto.h"; sourceTree = SOURCE_ROOT; };
		CE23C0BC23FCEC02001177D6 /* qapi-events-trace.h */ = {isa = PBXFileReference; fileEncoding = 4; lastKnownFileType = sourcecode.c.h; name = "qapi-events-trace.h"; path = "sysroot-$(PLATFORM_PREFERRED_ARCH)/qapi/qapi-events-trace.h"; sourceTree = SOURCE_ROOT; };
		CE23C0BD23FCEC02001177D6 /* qapi-commands-sockets.c */ = {isa = PBXFileReference; fileEncoding = 4; lastKnownFileType = sourcecode.c.c; name = "qapi-commands-sockets.c"; path = "sysroot-$(PLATFORM_PREFERRED_ARCH)/qapi/qapi-commands-sockets.c"; sourceTree = SOURCE_ROOT; };
		CE23C0BE23FCEC02001177D6 /* qapi-visit-audio.c */ = {isa = PBXFileReference; fileEncoding = 4; lastKnownFileType = sourcecode.c.c; name = "qapi-visit-audio.c"; path = "sysroot-$(PLATFORM_PREFERRED_ARCH)/qapi/qapi-visit-audio.c"; sourceTree = SOURCE_ROOT; };
		CE23C0BF23FCEC02001177D6 /* qapi-commands-tpm.c */ = {isa = PBXFileReference; fileEncoding = 4; lastKnownFileType = sourcecode.c.c; name = "qapi-commands-tpm.c"; path = "sysroot-$(PLATFORM_PREFERRED_ARCH)/qapi/qapi-commands-tpm.c"; sourceTree = SOURCE_ROOT; };
		CE23C0C023FCEC02001177D6 /* qapi-commands-block.h */ = {isa = PBXFileReference; fileEncoding = 4; lastKnownFileType = sourcecode.c.h; name = "qapi-commands-block.h"; path = "sysroot-$(PLATFORM_PREFERRED_ARCH)/qapi/qapi-commands-block.h"; sourceTree = SOURCE_ROOT; };
		CE23C0C123FCEC02001177D6 /* qapi-events-crypto.h */ = {isa = PBXFileReference; fileEncoding = 4; lastKnownFileType = sourcecode.c.h; name = "qapi-events-crypto.h"; path = "sysroot-$(PLATFORM_PREFERRED_ARCH)/qapi/qapi-events-crypto.h"; sourceTree = SOURCE_ROOT; };
		CE23C0C223FCEC02001177D6 /* qapi-visit-crypto.c */ = {isa = PBXFileReference; fileEncoding = 4; lastKnownFileType = sourcecode.c.c; name = "qapi-visit-crypto.c"; path = "sysroot-$(PLATFORM_PREFERRED_ARCH)/qapi/qapi-visit-crypto.c"; sourceTree = SOURCE_ROOT; };
		CE23C0C323FCEC02001177D6 /* qapi-visit-qom.h */ = {isa = PBXFileReference; fileEncoding = 4; lastKnownFileType = sourcecode.c.h; name = "qapi-visit-qom.h"; path = "sysroot-$(PLATFORM_PREFERRED_ARCH)/qapi/qapi-visit-qom.h"; sourceTree = SOURCE_ROOT; };
		CE23C0C423FCEC02001177D6 /* qapi-types-run-state.h */ = {isa = PBXFileReference; fileEncoding = 4; lastKnownFileType = sourcecode.c.h; name = "qapi-types-run-state.h"; path = "sysroot-$(PLATFORM_PREFERRED_ARCH)/qapi/qapi-types-run-state.h"; sourceTree = SOURCE_ROOT; };
		CE23C0C523FCEC02001177D6 /* qapi-events-char.h */ = {isa = PBXFileReference; fileEncoding = 4; lastKnownFileType = sourcecode.c.h; name = "qapi-events-char.h"; path = "sysroot-$(PLATFORM_PREFERRED_ARCH)/qapi/qapi-events-char.h"; sourceTree = SOURCE_ROOT; };
		CE23C0C623FCEC02001177D6 /* qapi-types-common.c */ = {isa = PBXFileReference; fileEncoding = 4; lastKnownFileType = sourcecode.c.c; name = "qapi-types-common.c"; path = "sysroot-$(PLATFORM_PREFERRED_ARCH)/qapi/qapi-types-common.c"; sourceTree = SOURCE_ROOT; };
		CE23C0C723FCEC02001177D6 /* qapi-events-misc-target.c */ = {isa = PBXFileReference; fileEncoding = 4; lastKnownFileType = sourcecode.c.c; name = "qapi-events-misc-target.c"; path = "sysroot-$(PLATFORM_PREFERRED_ARCH)/qapi/qapi-events-misc-target.c"; sourceTree = SOURCE_ROOT; };
		CE23C0C823FCEC02001177D6 /* qapi-builtin-types.h */ = {isa = PBXFileReference; fileEncoding = 4; lastKnownFileType = sourcecode.c.h; name = "qapi-builtin-types.h"; path = "sysroot-$(PLATFORM_PREFERRED_ARCH)/qapi/qapi-builtin-types.h"; sourceTree = SOURCE_ROOT; };
		CE23C0C923FCEC02001177D6 /* qapi-types-machine.h */ = {isa = PBXFileReference; fileEncoding = 4; lastKnownFileType = sourcecode.c.h; name = "qapi-types-machine.h"; path = "sysroot-$(PLATFORM_PREFERRED_ARCH)/qapi/qapi-types-machine.h"; sourceTree = SOURCE_ROOT; };
		CE23C0CA23FCEC02001177D6 /* qapi-commands-misc.h */ = {isa = PBXFileReference; fileEncoding = 4; lastKnownFileType = sourcecode.c.h; name = "qapi-commands-misc.h"; path = "sysroot-$(PLATFORM_PREFERRED_ARCH)/qapi/qapi-commands-misc.h"; sourceTree = SOURCE_ROOT; };
		CE23C0CB23FCEC02001177D6 /* qapi-types-migration.c */ = {isa = PBXFileReference; fileEncoding = 4; lastKnownFileType = sourcecode.c.c; name = "qapi-types-migration.c"; path = "sysroot-$(PLATFORM_PREFERRED_ARCH)/qapi/qapi-types-migration.c"; sourceTree = SOURCE_ROOT; };
		CE23C0CC23FCEC03001177D6 /* qapi-events-authz.c */ = {isa = PBXFileReference; fileEncoding = 4; lastKnownFileType = sourcecode.c.c; name = "qapi-events-authz.c"; path = "sysroot-$(PLATFORM_PREFERRED_ARCH)/qapi/qapi-events-authz.c"; sourceTree = SOURCE_ROOT; };
		CE23C0CD23FCEC03001177D6 /* qapi-visit-crypto.h */ = {isa = PBXFileReference; fileEncoding = 4; lastKnownFileType = sourcecode.c.h; name = "qapi-visit-crypto.h"; path = "sysroot-$(PLATFORM_PREFERRED_ARCH)/qapi/qapi-visit-crypto.h"; sourceTree = SOURCE_ROOT; };
		CE23C0CE23FCEC03001177D6 /* qapi-visit-migration.c */ = {isa = PBXFileReference; fileEncoding = 4; lastKnownFileType = sourcecode.c.c; name = "qapi-visit-migration.c"; path = "sysroot-$(PLATFORM_PREFERRED_ARCH)/qapi/qapi-visit-migration.c"; sourceTree = SOURCE_ROOT; };
		CE23C0CF23FCEC03001177D6 /* qapi-visit-audio.h */ = {isa = PBXFileReference; fileEncoding = 4; lastKnownFileType = sourcecode.c.h; name = "qapi-visit-audio.h"; path = "sysroot-$(PLATFORM_PREFERRED_ARCH)/qapi/qapi-visit-audio.h"; sourceTree = SOURCE_ROOT; };
		CE23C0D023FCEC03001177D6 /* qapi-commands-trace.h */ = {isa = PBXFileReference; fileEncoding = 4; lastKnownFileType = sourcecode.c.h; name = "qapi-commands-trace.h"; path = "sysroot-$(PLATFORM_PREFERRED_ARCH)/qapi/qapi-commands-trace.h"; sourceTree = SOURCE_ROOT; };
		CE23C0D123FCEC03001177D6 /* qapi-commands-transaction.h */ = {isa = PBXFileReference; fileEncoding = 4; lastKnownFileType = sourcecode.c.h; name = "qapi-commands-transaction.h"; path = "sysroot-$(PLATFORM_PREFERRED_ARCH)/qapi/qapi-commands-transaction.h"; sourceTree = SOURCE_ROOT; };
		CE23C0D223FCEC03001177D6 /* qapi-commands.c */ = {isa = PBXFileReference; fileEncoding = 4; lastKnownFileType = sourcecode.c.c; name = "qapi-commands.c"; path = "sysroot-$(PLATFORM_PREFERRED_ARCH)/qapi/qapi-commands.c"; sourceTree = SOURCE_ROOT; };
		CE23C0D323FCEC03001177D6 /* qapi-events-dump.c */ = {isa = PBXFileReference; fileEncoding = 4; lastKnownFileType = sourcecode.c.c; name = "qapi-events-dump.c"; path = "sysroot-$(PLATFORM_PREFERRED_ARCH)/qapi/qapi-events-dump.c"; sourceTree = SOURCE_ROOT; };
		CE23C0D423FCEC03001177D6 /* qapi-events-authz.h */ = {isa = PBXFileReference; fileEncoding = 4; lastKnownFileType = sourcecode.c.h; name = "qapi-events-authz.h"; path = "sysroot-$(PLATFORM_PREFERRED_ARCH)/qapi/qapi-events-authz.h"; sourceTree = SOURCE_ROOT; };
		CE23C0D523FCEC03001177D6 /* qapi-builtin-types.c */ = {isa = PBXFileReference; fileEncoding = 4; lastKnownFileType = sourcecode.c.c; name = "qapi-builtin-types.c"; path = "sysroot-$(PLATFORM_PREFERRED_ARCH)/qapi/qapi-builtin-types.c"; sourceTree = SOURCE_ROOT; };
		CE23C0D623FCEC03001177D6 /* qapi-events-sockets.h */ = {isa = PBXFileReference; fileEncoding = 4; lastKnownFileType = sourcecode.c.h; name = "qapi-events-sockets.h"; path = "sysroot-$(PLATFORM_PREFERRED_ARCH)/qapi/qapi-events-sockets.h"; sourceTree = SOURCE_ROOT; };
		CE23C0D723FCEC03001177D6 /* qapi-events-common.c */ = {isa = PBXFileReference; fileEncoding = 4; lastKnownFileType = sourcecode.c.c; name = "qapi-events-common.c"; path = "sysroot-$(PLATFORM_PREFERRED_ARCH)/qapi/qapi-events-common.c"; sourceTree = SOURCE_ROOT; };
		CE23C0D823FCEC03001177D6 /* qapi-commands-sockets.h */ = {isa = PBXFileReference; fileEncoding = 4; lastKnownFileType = sourcecode.c.h; name = "qapi-commands-sockets.h"; path = "sysroot-$(PLATFORM_PREFERRED_ARCH)/qapi/qapi-commands-sockets.h"; sourceTree = SOURCE_ROOT; };
		CE23C0D923FCEC03001177D6 /* qapi-events-block-core.h */ = {isa = PBXFileReference; fileEncoding = 4; lastKnownFileType = sourcecode.c.h; name = "qapi-events-block-core.h"; path = "sysroot-$(PLATFORM_PREFERRED_ARCH)/qapi/qapi-events-block-core.h"; sourceTree = SOURCE_ROOT; };
		CE23C0DA23FCEC03001177D6 /* qapi-types-authz.c */ = {isa = PBXFileReference; fileEncoding = 4; lastKnownFileType = sourcecode.c.c; name = "qapi-types-authz.c"; path = "sysroot-$(PLATFORM_PREFERRED_ARCH)/qapi/qapi-types-authz.c"; sourceTree = SOURCE_ROOT; };
		CE23C0DB23FCEC03001177D6 /* qapi-commands-machine-target.c */ = {isa = PBXFileReference; fileEncoding = 4; lastKnownFileType = sourcecode.c.c; name = "qapi-commands-machine-target.c"; path = "sysroot-$(PLATFORM_PREFERRED_ARCH)/qapi/qapi-commands-machine-target.c"; sourceTree = SOURCE_ROOT; };
		CE23C0DC23FCEC03001177D6 /* qapi-types-tpm.c */ = {isa = PBXFileReference; fileEncoding = 4; lastKnownFileType = sourcecode.c.c; name = "qapi-types-tpm.c"; path = "sysroot-$(PLATFORM_PREFERRED_ARCH)/qapi/qapi-types-tpm.c"; sourceTree = SOURCE_ROOT; };
		CE23C0DD23FCEC03001177D6 /* qapi-commands-dump.c */ = {isa = PBXFileReference; fileEncoding = 4; lastKnownFileType = sourcecode.c.c; name = "qapi-commands-dump.c"; path = "sysroot-$(PLATFORM_PREFERRED_ARCH)/qapi/qapi-commands-dump.c"; sourceTree = SOURCE_ROOT; };
		CE23C0DE23FCEC04001177D6 /* qapi-types-block-core.h */ = {isa = PBXFileReference; fileEncoding = 4; lastKnownFileType = sourcecode.c.h; name = "qapi-types-block-core.h"; path = "sysroot-$(PLATFORM_PREFERRED_ARCH)/qapi/qapi-types-block-core.h"; sourceTree = SOURCE_ROOT; };
		CE23C0DF23FCEC04001177D6 /* qapi-commands-block-core.c */ = {isa = PBXFileReference; fileEncoding = 4; lastKnownFileType = sourcecode.c.c; name = "qapi-commands-block-core.c"; path = "sysroot-$(PLATFORM_PREFERRED_ARCH)/qapi/qapi-commands-block-core.c"; sourceTree = SOURCE_ROOT; };
		CE23C0E023FCEC04001177D6 /* qapi-visit-block-core.c */ = {isa = PBXFileReference; fileEncoding = 4; lastKnownFileType = sourcecode.c.c; name = "qapi-visit-block-core.c"; path = "sysroot-$(PLATFORM_PREFERRED_ARCH)/qapi/qapi-visit-block-core.c"; sourceTree = SOURCE_ROOT; };
		CE23C0E123FCEC04001177D6 /* qapi-commands-rdma.h */ = {isa = PBXFileReference; fileEncoding = 4; lastKnownFileType = sourcecode.c.h; name = "qapi-commands-rdma.h"; path = "sysroot-$(PLATFORM_PREFERRED_ARCH)/qapi/qapi-commands-rdma.h"; sourceTree = SOURCE_ROOT; };
		CE23C0E223FCEC04001177D6 /* qapi-visit-introspect.c */ = {isa = PBXFileReference; fileEncoding = 4; lastKnownFileType = sourcecode.c.c; name = "qapi-visit-introspect.c"; path = "sysroot-$(PLATFORM_PREFERRED_ARCH)/qapi/qapi-visit-introspect.c"; sourceTree = SOURCE_ROOT; };
		CE23C0E323FCEC04001177D6 /* qapi-types-crypto.c */ = {isa = PBXFileReference; fileEncoding = 4; lastKnownFileType = sourcecode.c.c; name = "qapi-types-crypto.c"; path = "sysroot-$(PLATFORM_PREFERRED_ARCH)/qapi/qapi-types-crypto.c"; sourceTree = SOURCE_ROOT; };
		CE23C0E423FCEC04001177D6 /* qapi-visit-qom.c */ = {isa = PBXFileReference; fileEncoding = 4; lastKnownFileType = sourcecode.c.c; name = "qapi-visit-qom.c"; path = "sysroot-$(PLATFORM_PREFERRED_ARCH)/qapi/qapi-visit-qom.c"; sourceTree = SOURCE_ROOT; };
		CE23C0E523FCEC04001177D6 /* qapi-visit-trace.c */ = {isa = PBXFileReference; fileEncoding = 4; lastKnownFileType = sourcecode.c.c; name = "qapi-visit-trace.c"; path = "sysroot-$(PLATFORM_PREFERRED_ARCH)/qapi/qapi-visit-trace.c"; sourceTree = SOURCE_ROOT; };
		CE23C0E623FCEC04001177D6 /* qapi-commands-char.h */ = {isa = PBXFileReference; fileEncoding = 4; lastKnownFileType = sourcecode.c.h; name = "qapi-commands-char.h"; path = "sysroot-$(PLATFORM_PREFERRED_ARCH)/qapi/qapi-commands-char.h"; sourceTree = SOURCE_ROOT; };
		CE23C0E723FCEC04001177D6 /* qapi-commands-block.c */ = {isa = PBXFileReference; fileEncoding = 4; lastKnownFileType = sourcecode.c.c; name = "qapi-commands-block.c"; path = "sysroot-$(PLATFORM_PREFERRED_ARCH)/qapi/qapi-commands-block.c"; sourceTree = SOURCE_ROOT; };
		CE23C0E823FCEC04001177D6 /* qapi-visit-machine-target.h */ = {isa = PBXFileReference; fileEncoding = 4; lastKnownFileType = sourcecode.c.h; name = "qapi-visit-machine-target.h"; path = "sysroot-$(PLATFORM_PREFERRED_ARCH)/qapi/qapi-visit-machine-target.h"; sourceTree = SOURCE_ROOT; };
		CE23C0E923FCEC04001177D6 /* qapi-visit-char.c */ = {isa = PBXFileReference; fileEncoding = 4; lastKnownFileType = sourcecode.c.c; name = "qapi-visit-char.c"; path = "sysroot-$(PLATFORM_PREFERRED_ARCH)/qapi/qapi-visit-char.c"; sourceTree = SOURCE_ROOT; };
		CE23C0EA23FCEC04001177D6 /* qapi-visit-introspect.h */ = {isa = PBXFileReference; fileEncoding = 4; lastKnownFileType = sourcecode.c.h; name = "qapi-visit-introspect.h"; path = "sysroot-$(PLATFORM_PREFERRED_ARCH)/qapi/qapi-visit-introspect.h"; sourceTree = SOURCE_ROOT; };
		CE23C0EB23FCEC04001177D6 /* qapi-visit-job.h */ = {isa = PBXFileReference; fileEncoding = 4; lastKnownFileType = sourcecode.c.h; name = "qapi-visit-job.h"; path = "sysroot-$(PLATFORM_PREFERRED_ARCH)/qapi/qapi-visit-job.h"; sourceTree = SOURCE_ROOT; };
		CE23C0EC23FCEC04001177D6 /* qapi-visit-machine.h */ = {isa = PBXFileReference; fileEncoding = 4; lastKnownFileType = sourcecode.c.h; name = "qapi-visit-machine.h"; path = "sysroot-$(PLATFORM_PREFERRED_ARCH)/qapi/qapi-visit-machine.h"; sourceTree = SOURCE_ROOT; };
		CE23C0ED23FCEC04001177D6 /* qapi-visit-misc.h */ = {isa = PBXFileReference; fileEncoding = 4; lastKnownFileType = sourcecode.c.h; name = "qapi-visit-misc.h"; path = "sysroot-$(PLATFORM_PREFERRED_ARCH)/qapi/qapi-visit-misc.h"; sourceTree = SOURCE_ROOT; };
		CE23C0EE23FCEC04001177D6 /* qapi-events-migration.c */ = {isa = PBXFileReference; fileEncoding = 4; lastKnownFileType = sourcecode.c.c; name = "qapi-events-migration.c"; path = "sysroot-$(PLATFORM_PREFERRED_ARCH)/qapi/qapi-events-migration.c"; sourceTree = SOURCE_ROOT; };
		CE23C0EF23FCEC04001177D6 /* qapi-events-block-core.c */ = {isa = PBXFileReference; fileEncoding = 4; lastKnownFileType = sourcecode.c.c; name = "qapi-events-block-core.c"; path = "sysroot-$(PLATFORM_PREFERRED_ARCH)/qapi/qapi-events-block-core.c"; sourceTree = SOURCE_ROOT; };
		CE23C0F023FCEC04001177D6 /* qapi-events-error.c */ = {isa = PBXFileReference; fileEncoding = 4; lastKnownFileType = sourcecode.c.c; name = "qapi-events-error.c"; path = "sysroot-$(PLATFORM_PREFERRED_ARCH)/qapi/qapi-events-error.c"; sourceTree = SOURCE_ROOT; };
		CE23C0F123FCEC04001177D6 /* qapi-visit-authz.h */ = {isa = PBXFileReference; fileEncoding = 4; lastKnownFileType = sourcecode.c.h; name = "qapi-visit-authz.h"; path = "sysroot-$(PLATFORM_PREFERRED_ARCH)/qapi/qapi-visit-authz.h"; sourceTree = SOURCE_ROOT; };
		CE23C0F223FCEC04001177D6 /* qapi-types-net.h */ = {isa = PBXFileReference; fileEncoding = 4; lastKnownFileType = sourcecode.c.h; name = "qapi-types-net.h"; path = "sysroot-$(PLATFORM_PREFERRED_ARCH)/qapi/qapi-types-net.h"; sourceTree = SOURCE_ROOT; };
		CE23C0F323FCEC05001177D6 /* qapi-commands-error.h */ = {isa = PBXFileReference; fileEncoding = 4; lastKnownFileType = sourcecode.c.h; name = "qapi-commands-error.h"; path = "sysroot-$(PLATFORM_PREFERRED_ARCH)/qapi/qapi-commands-error.h"; sourceTree = SOURCE_ROOT; };
		CE23C0F423FCEC05001177D6 /* qapi-types-char.h */ = {isa = PBXFileReference; fileEncoding = 4; lastKnownFileType = sourcecode.c.h; name = "qapi-types-char.h"; path = "sysroot-$(PLATFORM_PREFERRED_ARCH)/qapi/qapi-types-char.h"; sourceTree = SOURCE_ROOT; };
		CE23C0F523FCEC05001177D6 /* qapi-visit-run-state.c */ = {isa = PBXFileReference; fileEncoding = 4; lastKnownFileType = sourcecode.c.c; name = "qapi-visit-run-state.c"; path = "sysroot-$(PLATFORM_PREFERRED_ARCH)/qapi/qapi-visit-run-state.c"; sourceTree = SOURCE_ROOT; };
		CE23C0F623FCEC05001177D6 /* qapi-types-common.h */ = {isa = PBXFileReference; fileEncoding = 4; lastKnownFileType = sourcecode.c.h; name = "qapi-types-common.h"; path = "sysroot-$(PLATFORM_PREFERRED_ARCH)/qapi/qapi-types-common.h"; sourceTree = SOURCE_ROOT; };
		CE23C0F723FCEC05001177D6 /* qapi-visit-rocker.c */ = {isa = PBXFileReference; fileEncoding = 4; lastKnownFileType = sourcecode.c.c; name = "qapi-visit-rocker.c"; path = "sysroot-$(PLATFORM_PREFERRED_ARCH)/qapi/qapi-visit-rocker.c"; sourceTree = SOURCE_ROOT; };
		CE23C0F823FCEC05001177D6 /* qapi-events-common.h */ = {isa = PBXFileReference; fileEncoding = 4; lastKnownFileType = sourcecode.c.h; name = "qapi-events-common.h"; path = "sysroot-$(PLATFORM_PREFERRED_ARCH)/qapi/qapi-events-common.h"; sourceTree = SOURCE_ROOT; };
		CE23C0F923FCEC05001177D6 /* qapi-types-introspect.c */ = {isa = PBXFileReference; fileEncoding = 4; lastKnownFileType = sourcecode.c.c; name = "qapi-types-introspect.c"; path = "sysroot-$(PLATFORM_PREFERRED_ARCH)/qapi/qapi-types-introspect.c"; sourceTree = SOURCE_ROOT; };
		CE23C0FA23FCEC05001177D6 /* qapi-builtin-visit.h */ = {isa = PBXFileReference; fileEncoding = 4; lastKnownFileType = sourcecode.c.h; name = "qapi-builtin-visit.h"; path = "sysroot-$(PLATFORM_PREFERRED_ARCH)/qapi/qapi-builtin-visit.h"; sourceTree = SOURCE_ROOT; };
		CE23C0FB23FCEC05001177D6 /* qapi-commands-rdma.c */ = {isa = PBXFileReference; fileEncoding = 4; lastKnownFileType = sourcecode.c.c; name = "qapi-commands-rdma.c"; path = "sysroot-$(PLATFORM_PREFERRED_ARCH)/qapi/qapi-commands-rdma.c"; sourceTree = SOURCE_ROOT; };
		CE23C0FC23FCEC05001177D6 /* qapi-commands-error.c */ = {isa = PBXFileReference; fileEncoding = 4; lastKnownFileType = sourcecode.c.c; name = "qapi-commands-error.c"; path = "sysroot-$(PLATFORM_PREFERRED_ARCH)/qapi/qapi-commands-error.c"; sourceTree = SOURCE_ROOT; };
		CE23C0FD23FCEC05001177D6 /* qapi-events-run-state.c */ = {isa = PBXFileReference; fileEncoding = 4; lastKnownFileType = sourcecode.c.c; name = "qapi-events-run-state.c"; path = "sysroot-$(PLATFORM_PREFERRED_ARCH)/qapi/qapi-events-run-state.c"; sourceTree = SOURCE_ROOT; };
		CE23C0FE23FCEC05001177D6 /* qapi-types-dump.h */ = {isa = PBXFileReference; fileEncoding = 4; lastKnownFileType = sourcecode.c.h; name = "qapi-types-dump.h"; path = "sysroot-$(PLATFORM_PREFERRED_ARCH)/qapi/qapi-types-dump.h"; sourceTree = SOURCE_ROOT; };
		CE23C0FF23FCEC05001177D6 /* qapi-commands-machine-target.h */ = {isa = PBXFileReference; fileEncoding = 4; lastKnownFileType = sourcecode.c.h; name = "qapi-commands-machine-target.h"; path = "sysroot-$(PLATFORM_PREFERRED_ARCH)/qapi/qapi-commands-machine-target.h"; sourceTree = SOURCE_ROOT; };
		CE23C10023FCEC05001177D6 /* qapi-types-ui.c */ = {isa = PBXFileReference; fileEncoding = 4; lastKnownFileType = sourcecode.c.c; name = "qapi-types-ui.c"; path = "sysroot-$(PLATFORM_PREFERRED_ARCH)/qapi/qapi-types-ui.c"; sourceTree = SOURCE_ROOT; };
		CE23C10123FCEC05001177D6 /* qapi-events-net.c */ = {isa = PBXFileReference; fileEncoding = 4; lastKnownFileType = sourcecode.c.c; name = "qapi-events-net.c"; path = "sysroot-$(PLATFORM_PREFERRED_ARCH)/qapi/qapi-events-net.c"; sourceTree = SOURCE_ROOT; };
		CE23C10223FCEC05001177D6 /* qapi-visit-common.c */ = {isa = PBXFileReference; fileEncoding = 4; lastKnownFileType = sourcecode.c.c; name = "qapi-visit-common.c"; path = "sysroot-$(PLATFORM_PREFERRED_ARCH)/qapi/qapi-visit-common.c"; sourceTree = SOURCE_ROOT; };
		CE23C10323FCEC05001177D6 /* qapi-commands-ui.h */ = {isa = PBXFileReference; fileEncoding = 4; lastKnownFileType = sourcecode.c.h; name = "qapi-commands-ui.h"; path = "sysroot-$(PLATFORM_PREFERRED_ARCH)/qapi/qapi-commands-ui.h"; sourceTree = SOURCE_ROOT; };
		CE23C10423FCEC05001177D6 /* qapi-visit-misc.c */ = {isa = PBXFileReference; fileEncoding = 4; lastKnownFileType = sourcecode.c.c; name = "qapi-visit-misc.c"; path = "sysroot-$(PLATFORM_PREFERRED_ARCH)/qapi/qapi-visit-misc.c"; sourceTree = SOURCE_ROOT; };
		CE23C10523FCEC05001177D6 /* qapi-commands-introspect.c */ = {isa = PBXFileReference; fileEncoding = 4; lastKnownFileType = sourcecode.c.c; name = "qapi-commands-introspect.c"; path = "sysroot-$(PLATFORM_PREFERRED_ARCH)/qapi/qapi-commands-introspect.c"; sourceTree = SOURCE_ROOT; };
		CE23C10623FCEC05001177D6 /* qapi-visit-sockets.c */ = {isa = PBXFileReference; fileEncoding = 4; lastKnownFileType = sourcecode.c.c; name = "qapi-visit-sockets.c"; path = "sysroot-$(PLATFORM_PREFERRED_ARCH)/qapi/qapi-visit-sockets.c"; sourceTree = SOURCE_ROOT; };
		CE23C10723FCEC06001177D6 /* qapi-visit-net.h */ = {isa = PBXFileReference; fileEncoding = 4; lastKnownFileType = sourcecode.c.h; name = "qapi-visit-net.h"; path = "sysroot-$(PLATFORM_PREFERRED_ARCH)/qapi/qapi-visit-net.h"; sourceTree = SOURCE_ROOT; };
		CE23C10823FCEC06001177D6 /* qapi-commands-common.c */ = {isa = PBXFileReference; fileEncoding = 4; lastKnownFileType = sourcecode.c.c; name = "qapi-commands-common.c"; path = "sysroot-$(PLATFORM_PREFERRED_ARCH)/qapi/qapi-commands-common.c"; sourceTree = SOURCE_ROOT; };
		CE23C10923FCEC06001177D6 /* qapi-visit-qdev.c */ = {isa = PBXFileReference; fileEncoding = 4; lastKnownFileType = sourcecode.c.c; name = "qapi-visit-qdev.c"; path = "sysroot-$(PLATFORM_PREFERRED_ARCH)/qapi/qapi-visit-qdev.c"; sourceTree = SOURCE_ROOT; };
		CE23C10A23FCEC06001177D6 /* qapi-types-qom.h */ = {isa = PBXFileReference; fileEncoding = 4; lastKnownFileType = sourcecode.c.h; name = "qapi-types-qom.h"; path = "sysroot-$(PLATFORM_PREFERRED_ARCH)/qapi/qapi-types-qom.h"; sourceTree = SOURCE_ROOT; };
		CE23C10B23FCEC06001177D6 /* qapi-commands-transaction.c */ = {isa = PBXFileReference; fileEncoding = 4; lastKnownFileType = sourcecode.c.c; name = "qapi-commands-transaction.c"; path = "sysroot-$(PLATFORM_PREFERRED_ARCH)/qapi/qapi-commands-transaction.c"; sourceTree = SOURCE_ROOT; };
		CE23C10C23FCEC06001177D6 /* qapi-visit-transaction.h */ = {isa = PBXFileReference; fileEncoding = 4; lastKnownFileType = sourcecode.c.h; name = "qapi-visit-transaction.h"; path = "sysroot-$(PLATFORM_PREFERRED_ARCH)/qapi/qapi-visit-transaction.h"; sourceTree = SOURCE_ROOT; };
		CE23C10D23FCEC06001177D6 /* qapi-visit-machine.c */ = {isa = PBXFileReference; fileEncoding = 4; lastKnownFileType = sourcecode.c.c; name = "qapi-visit-machine.c"; path = "sysroot-$(PLATFORM_PREFERRED_ARCH)/qapi/qapi-visit-machine.c"; sourceTree = SOURCE_ROOT; };
		CE23C10E23FCEC06001177D6 /* qapi-types-sockets.c */ = {isa = PBXFileReference; fileEncoding = 4; lastKnownFileType = sourcecode.c.c; name = "qapi-types-sockets.c"; path = "sysroot-$(PLATFORM_PREFERRED_ARCH)/qapi/qapi-types-sockets.c"; sourceTree = SOURCE_ROOT; };
		CE23C10F23FCEC06001177D6 /* qapi-commands-rocker.h */ = {isa = PBXFileReference; fileEncoding = 4; lastKnownFileType = sourcecode.c.h; name = "qapi-commands-rocker.h"; path = "sysroot-$(PLATFORM_PREFERRED_ARCH)/qapi/qapi-commands-rocker.h"; sourceTree = SOURCE_ROOT; };
		CE23C11023FCEC06001177D6 /* qapi-commands-trace.c */ = {isa = PBXFileReference; fileEncoding = 4; lastKnownFileType = sourcecode.c.c; name = "qapi-commands-trace.c"; path = "sysroot-$(PLATFORM_PREFERRED_ARCH)/qapi/qapi-commands-trace.c"; sourceTree = SOURCE_ROOT; };
		CE23C11123FCEC06001177D6 /* qapi-visit-machine-target.c */ = {isa = PBXFileReference; fileEncoding = 4; lastKnownFileType = sourcecode.c.c; name = "qapi-visit-machine-target.c"; path = "sysroot-$(PLATFORM_PREFERRED_ARCH)/qapi/qapi-visit-machine-target.c"; sourceTree = SOURCE_ROOT; };
		CE23C11223FCEC06001177D6 /* qapi-types-error.c */ = {isa = PBXFileReference; fileEncoding = 4; lastKnownFileType = sourcecode.c.c; name = "qapi-types-error.c"; path = "sysroot-$(PLATFORM_PREFERRED_ARCH)/qapi/qapi-types-error.c"; sourceTree = SOURCE_ROOT; };
		CE23C11323FCEC06001177D6 /* qapi-events-misc.h */ = {isa = PBXFileReference; fileEncoding = 4; lastKnownFileType = sourcecode.c.h; name = "qapi-events-misc.h"; path = "sysroot-$(PLATFORM_PREFERRED_ARCH)/qapi/qapi-events-misc.h"; sourceTree = SOURCE_ROOT; };
		CE23C11423FCEC06001177D6 /* qapi-types-audio.c */ = {isa = PBXFileReference; fileEncoding = 4; lastKnownFileType = sourcecode.c.c; name = "qapi-types-audio.c"; path = "sysroot-$(PLATFORM_PREFERRED_ARCH)/qapi/qapi-types-audio.c"; sourceTree = SOURCE_ROOT; };
		CE23C11523FCEC06001177D6 /* qapi-types-trace.c */ = {isa = PBXFileReference; fileEncoding = 4; lastKnownFileType = sourcecode.c.c; name = "qapi-types-trace.c"; path = "sysroot-$(PLATFORM_PREFERRED_ARCH)/qapi/qapi-types-trace.c"; sourceTree = SOURCE_ROOT; };
		CE23C11623FCEC06001177D6 /* qapi-events-block.c */ = {isa = PBXFileReference; fileEncoding = 4; lastKnownFileType = sourcecode.c.c; name = "qapi-events-block.c"; path = "sysroot-$(PLATFORM_PREFERRED_ARCH)/qapi/qapi-events-block.c"; sourceTree = SOURCE_ROOT; };
		CE23C11723FCEC06001177D6 /* qapi-types-introspect.h */ = {isa = PBXFileReference; fileEncoding = 4; lastKnownFileType = sourcecode.c.h; name = "qapi-types-introspect.h"; path = "sysroot-$(PLATFORM_PREFERRED_ARCH)/qapi/qapi-types-introspect.h"; sourceTree = SOURCE_ROOT; };
		CE23C11823FCEC06001177D6 /* qapi-types-misc.h */ = {isa = PBXFileReference; fileEncoding = 4; lastKnownFileType = sourcecode.c.h; name = "qapi-types-misc.h"; path = "sysroot-$(PLATFORM_PREFERRED_ARCH)/qapi/qapi-types-misc.h"; sourceTree = SOURCE_ROOT; };
		CE23C11923FCEC06001177D6 /* qapi-visit-tpm.h */ = {isa = PBXFileReference; fileEncoding = 4; lastKnownFileType = sourcecode.c.h; name = "qapi-visit-tpm.h"; path = "sysroot-$(PLATFORM_PREFERRED_ARCH)/qapi/qapi-visit-tpm.h"; sourceTree = SOURCE_ROOT; };
		CE23C11A23FCEC07001177D6 /* qapi-types-ui.h */ = {isa = PBXFileReference; fileEncoding = 4; lastKnownFileType = sourcecode.c.h; name = "qapi-types-ui.h"; path = "sysroot-$(PLATFORM_PREFERRED_ARCH)/qapi/qapi-types-ui.h"; sourceTree = SOURCE_ROOT; };
		CE23C11B23FCEC07001177D6 /* qapi-events-misc.c */ = {isa = PBXFileReference; fileEncoding = 4; lastKnownFileType = sourcecode.c.c; name = "qapi-events-misc.c"; path = "sysroot-$(PLATFORM_PREFERRED_ARCH)/qapi/qapi-events-misc.c"; sourceTree = SOURCE_ROOT; };
		CE23C11C23FCEC07001177D6 /* qapi-events-dump.h */ = {isa = PBXFileReference; fileEncoding = 4; lastKnownFileType = sourcecode.c.h; name = "qapi-events-dump.h"; path = "sysroot-$(PLATFORM_PREFERRED_ARCH)/qapi/qapi-events-dump.h"; sourceTree = SOURCE_ROOT; };
		CE23C11D23FCEC07001177D6 /* qapi-events-crypto.c */ = {isa = PBXFileReference; fileEncoding = 4; lastKnownFileType = sourcecode.c.c; name = "qapi-events-crypto.c"; path = "sysroot-$(PLATFORM_PREFERRED_ARCH)/qapi/qapi-events-crypto.c"; sourceTree = SOURCE_ROOT; };
		CE23C11E23FCEC07001177D6 /* qapi-types-machine-target.h */ = {isa = PBXFileReference; fileEncoding = 4; lastKnownFileType = sourcecode.c.h; name = "qapi-types-machine-target.h"; path = "sysroot-$(PLATFORM_PREFERRED_ARCH)/qapi/qapi-types-machine-target.h"; sourceTree = SOURCE_ROOT; };
		CE23C11F23FCEC07001177D6 /* qapi-commands-qdev.c */ = {isa = PBXFileReference; fileEncoding = 4; lastKnownFileType = sourcecode.c.c; name = "qapi-commands-qdev.c"; path = "sysroot-$(PLATFORM_PREFERRED_ARCH)/qapi/qapi-commands-qdev.c"; sourceTree = SOURCE_ROOT; };
		CE23C12023FCEC07001177D6 /* qapi-types-char.c */ = {isa = PBXFileReference; fileEncoding = 4; lastKnownFileType = sourcecode.c.c; name = "qapi-types-char.c"; path = "sysroot-$(PLATFORM_PREFERRED_ARCH)/qapi/qapi-types-char.c"; sourceTree = SOURCE_ROOT; };
		CE23C12123FCEC07001177D6 /* qapi-types-dump.c */ = {isa = PBXFileReference; fileEncoding = 4; lastKnownFileType = sourcecode.c.c; name = "qapi-types-dump.c"; path = "sysroot-$(PLATFORM_PREFERRED_ARCH)/qapi/qapi-types-dump.c"; sourceTree = SOURCE_ROOT; };
		CE23C12223FCEC07001177D6 /* qapi-visit-char.h */ = {isa = PBXFileReference; fileEncoding = 4; lastKnownFileType = sourcecode.c.h; name = "qapi-visit-char.h"; path = "sysroot-$(PLATFORM_PREFERRED_ARCH)/qapi/qapi-visit-char.h"; sourceTree = SOURCE_ROOT; };
		CE23C12323FCEC07001177D6 /* qapi-commands-job.h */ = {isa = PBXFileReference; fileEncoding = 4; lastKnownFileType = sourcecode.c.h; name = "qapi-commands-job.h"; path = "sysroot-$(PLATFORM_PREFERRED_ARCH)/qapi/qapi-commands-job.h"; sourceTree = SOURCE_ROOT; };
		CE23C12423FCEC07001177D6 /* qapi-types-job.h */ = {isa = PBXFileReference; fileEncoding = 4; lastKnownFileType = sourcecode.c.h; name = "qapi-types-job.h"; path = "sysroot-$(PLATFORM_PREFERRED_ARCH)/qapi/qapi-types-job.h"; sourceTree = SOURCE_ROOT; };
		CE23C12523FCEC07001177D6 /* qapi-events-job.h */ = {isa = PBXFileReference; fileEncoding = 4; lastKnownFileType = sourcecode.c.h; name = "qapi-events-job.h"; path = "sysroot-$(PLATFORM_PREFERRED_ARCH)/qapi/qapi-events-job.h"; sourceTree = SOURCE_ROOT; };
		CE23C12623FCEC07001177D6 /* qapi-events-ui.c */ = {isa = PBXFileReference; fileEncoding = 4; lastKnownFileType = sourcecode.c.c; name = "qapi-events-ui.c"; path = "sysroot-$(PLATFORM_PREFERRED_ARCH)/qapi/qapi-events-ui.c"; sourceTree = SOURCE_ROOT; };
		CE23C12723FCEC07001177D6 /* qapi-events-char.c */ = {isa = PBXFileReference; fileEncoding = 4; lastKnownFileType = sourcecode.c.c; name = "qapi-events-char.c"; path = "sysroot-$(PLATFORM_PREFERRED_ARCH)/qapi/qapi-events-char.c"; sourceTree = SOURCE_ROOT; };
		CE23C12823FCEC07001177D6 /* qapi-types-misc.c */ = {isa = PBXFileReference; fileEncoding = 4; lastKnownFileType = sourcecode.c.c; name = "qapi-types-misc.c"; path = "sysroot-$(PLATFORM_PREFERRED_ARCH)/qapi/qapi-types-misc.c"; sourceTree = SOURCE_ROOT; };
		CE23C12923FCEC07001177D6 /* qapi-events-rdma.c */ = {isa = PBXFileReference; fileEncoding = 4; lastKnownFileType = sourcecode.c.c; name = "qapi-events-rdma.c"; path = "sysroot-$(PLATFORM_PREFERRED_ARCH)/qapi/qapi-events-rdma.c"; sourceTree = SOURCE_ROOT; };
		CE23C12A23FCEC07001177D6 /* qapi-commands-qdev.h */ = {isa = PBXFileReference; fileEncoding = 4; lastKnownFileType = sourcecode.c.h; name = "qapi-commands-qdev.h"; path = "sysroot-$(PLATFORM_PREFERRED_ARCH)/qapi/qapi-commands-qdev.h"; sourceTree = SOURCE_ROOT; };
		CE23C12B23FCEC07001177D6 /* qapi-types-crypto.h */ = {isa = PBXFileReference; fileEncoding = 4; lastKnownFileType = sourcecode.c.h; name = "qapi-types-crypto.h"; path = "sysroot-$(PLATFORM_PREFERRED_ARCH)/qapi/qapi-types-crypto.h"; sourceTree = SOURCE_ROOT; };
		CE23C12C23FCEC07001177D6 /* qapi-visit-dump.h */ = {isa = PBXFileReference; fileEncoding = 4; lastKnownFileType = sourcecode.c.h; name = "qapi-visit-dump.h"; path = "sysroot-$(PLATFORM_PREFERRED_ARCH)/qapi/qapi-visit-dump.h"; sourceTree = SOURCE_ROOT; };
		CE23C12D23FCEC07001177D6 /* qapi-events-audio.h */ = {isa = PBXFileReference; fileEncoding = 4; lastKnownFileType = sourcecode.c.h; name = "qapi-events-audio.h"; path = "sysroot-$(PLATFORM_PREFERRED_ARCH)/qapi/qapi-events-audio.h"; sourceTree = SOURCE_ROOT; };
		CE23C12E23FCEC08001177D6 /* qapi-types-block.h */ = {isa = PBXFileReference; fileEncoding = 4; lastKnownFileType = sourcecode.c.h; name = "qapi-types-block.h"; path = "sysroot-$(PLATFORM_PREFERRED_ARCH)/qapi/qapi-types-block.h"; sourceTree = SOURCE_ROOT; };
		CE23C12F23FCEC08001177D6 /* qapi-types-rocker.h */ = {isa = PBXFileReference; fileEncoding = 4; lastKnownFileType = sourcecode.c.h; name = "qapi-types-rocker.h"; path = "sysroot-$(PLATFORM_PREFERRED_ARCH)/qapi/qapi-types-rocker.h"; sourceTree = SOURCE_ROOT; };
		CE23C13023FCEC08001177D6 /* qapi-types-rdma.c */ = {isa = PBXFileReference; fileEncoding = 4; lastKnownFileType = sourcecode.c.c; name = "qapi-types-rdma.c"; path = "sysroot-$(PLATFORM_PREFERRED_ARCH)/qapi/qapi-types-rdma.c"; sourceTree = SOURCE_ROOT; };
		CE23C13123FCEC08001177D6 /* qapi-types-job.c */ = {isa = PBXFileReference; fileEncoding = 4; lastKnownFileType = sourcecode.c.c; name = "qapi-types-job.c"; path = "sysroot-$(PLATFORM_PREFERRED_ARCH)/qapi/qapi-types-job.c"; sourceTree = SOURCE_ROOT; };
		CE23C13223FCEC08001177D6 /* qapi-commands-machine.c */ = {isa = PBXFileReference; fileEncoding = 4; lastKnownFileType = sourcecode.c.c; name = "qapi-commands-machine.c"; path = "sysroot-$(PLATFORM_PREFERRED_ARCH)/qapi/qapi-commands-machine.c"; sourceTree = SOURCE_ROOT; };
		CE23C13323FCEC08001177D6 /* qapi-commands-qom.h */ = {isa = PBXFileReference; fileEncoding = 4; lastKnownFileType = sourcecode.c.h; name = "qapi-commands-qom.h"; path = "sysroot-$(PLATFORM_PREFERRED_ARCH)/qapi/qapi-commands-qom.h"; sourceTree = SOURCE_ROOT; };
		CE23C13423FCEC08001177D6 /* qapi-types-transaction.c */ = {isa = PBXFileReference; fileEncoding = 4; lastKnownFileType = sourcecode.c.c; name = "qapi-types-transaction.c"; path = "sysroot-$(PLATFORM_PREFERRED_ARCH)/qapi/qapi-types-transaction.c"; sourceTree = SOURCE_ROOT; };
		CE23C13523FCEC08001177D6 /* qapi-visit.c */ = {isa = PBXFileReference; fileEncoding = 4; lastKnownFileType = sourcecode.c.c; name = "qapi-visit.c"; path = "sysroot-$(PLATFORM_PREFERRED_ARCH)/qapi/qapi-visit.c"; sourceTree = SOURCE_ROOT; };
		CE23C13623FCEC08001177D6 /* qapi-visit-rdma.c */ = {isa = PBXFileReference; fileEncoding = 4; lastKnownFileType = sourcecode.c.c; name = "qapi-visit-rdma.c"; path = "sysroot-$(PLATFORM_PREFERRED_ARCH)/qapi/qapi-visit-rdma.c"; sourceTree = SOURCE_ROOT; };
		CE23C13723FCEC08001177D6 /* qapi-visit-block.h */ = {isa = PBXFileReference; fileEncoding = 4; lastKnownFileType = sourcecode.c.h; name = "qapi-visit-block.h"; path = "sysroot-$(PLATFORM_PREFERRED_ARCH)/qapi/qapi-visit-block.h"; sourceTree = SOURCE_ROOT; };
		CE23C13823FCEC08001177D6 /* qapi-types-qom.c */ = {isa = PBXFileReference; fileEncoding = 4; lastKnownFileType = sourcecode.c.c; name = "qapi-types-qom.c"; path = "sysroot-$(PLATFORM_PREFERRED_ARCH)/qapi/qapi-types-qom.c"; sourceTree = SOURCE_ROOT; };
		CE23C13923FCEC08001177D6 /* qapi-events-tpm.c */ = {isa = PBXFileReference; fileEncoding = 4; lastKnownFileType = sourcecode.c.c; name = "qapi-events-tpm.c"; path = "sysroot-$(PLATFORM_PREFERRED_ARCH)/qapi/qapi-events-tpm.c"; sourceTree = SOURCE_ROOT; };
		CE23C13A23FCEC08001177D6 /* qapi-types-sockets.h */ = {isa = PBXFileReference; fileEncoding = 4; lastKnownFileType = sourcecode.c.h; name = "qapi-types-sockets.h"; path = "sysroot-$(PLATFORM_PREFERRED_ARCH)/qapi/qapi-types-sockets.h"; sourceTree = SOURCE_ROOT; };
		CE23C13B23FCEC08001177D6 /* qapi-events-machine-target.h */ = {isa = PBXFileReference; fileEncoding = 4; lastKnownFileType = sourcecode.c.h; name = "qapi-events-machine-target.h"; path = "sysroot-$(PLATFORM_PREFERRED_ARCH)/qapi/qapi-events-machine-target.h"; sourceTree = SOURCE_ROOT; };
		CE23C13C23FCEC08001177D6 /* qapi-commands-misc-target.c */ = {isa = PBXFileReference; fileEncoding = 4; lastKnownFileType = sourcecode.c.c; name = "qapi-commands-misc-target.c"; path = "sysroot-$(PLATFORM_PREFERRED_ARCH)/qapi/qapi-commands-misc-target.c"; sourceTree = SOURCE_ROOT; };
		CE23C13D23FCEC08001177D6 /* qapi-events-machine-target.c */ = {isa = PBXFileReference; fileEncoding = 4; lastKnownFileType = sourcecode.c.c; name = "qapi-events-machine-target.c"; path = "sysroot-$(PLATFORM_PREFERRED_ARCH)/qapi/qapi-events-machine-target.c"; sourceTree = SOURCE_ROOT; };
		CE23C13E23FCEC08001177D6 /* qapi-events-audio.c */ = {isa = PBXFileReference; fileEncoding = 4; lastKnownFileType = sourcecode.c.c; name = "qapi-events-audio.c"; path = "sysroot-$(PLATFORM_PREFERRED_ARCH)/qapi/qapi-events-audio.c"; sourceTree = SOURCE_ROOT; };
		CE23C13F23FCEC08001177D6 /* qapi-commands-introspect.h */ = {isa = PBXFileReference; fileEncoding = 4; lastKnownFileType = sourcecode.c.h; name = "qapi-commands-introspect.h"; path = "sysroot-$(PLATFORM_PREFERRED_ARCH)/qapi/qapi-commands-introspect.h"; sourceTree = SOURCE_ROOT; };
		CE23C14023FCEC09001177D6 /* qapi-events.c */ = {isa = PBXFileReference; fileEncoding = 4; lastKnownFileType = sourcecode.c.c; name = "qapi-events.c"; path = "sysroot-$(PLATFORM_PREFERRED_ARCH)/qapi/qapi-events.c"; sourceTree = SOURCE_ROOT; };
		CE23C14123FCEC09001177D6 /* qapi-events-misc-target.h */ = {isa = PBXFileReference; fileEncoding = 4; lastKnownFileType = sourcecode.c.h; name = "qapi-events-misc-target.h"; path = "sysroot-$(PLATFORM_PREFERRED_ARCH)/qapi/qapi-events-misc-target.h"; sourceTree = SOURCE_ROOT; };
		CE23C14223FCEC09001177D6 /* qapi-visit-misc-target.c */ = {isa = PBXFileReference; fileEncoding = 4; lastKnownFileType = sourcecode.c.c; name = "qapi-visit-misc-target.c"; path = "sysroot-$(PLATFORM_PREFERRED_ARCH)/qapi/qapi-visit-misc-target.c"; sourceTree = SOURCE_ROOT; };
		CE23C14323FCEC09001177D6 /* qapi-visit-run-state.h */ = {isa = PBXFileReference; fileEncoding = 4; lastKnownFileType = sourcecode.c.h; name = "qapi-visit-run-state.h"; path = "sysroot-$(PLATFORM_PREFERRED_ARCH)/qapi/qapi-visit-run-state.h"; sourceTree = SOURCE_ROOT; };
		CE23C14423FCEC09001177D6 /* qapi-events-qom.h */ = {isa = PBXFileReference; fileEncoding = 4; lastKnownFileType = sourcecode.c.h; name = "qapi-events-qom.h"; path = "sysroot-$(PLATFORM_PREFERRED_ARCH)/qapi/qapi-events-qom.h"; sourceTree = SOURCE_ROOT; };
		CE23C14523FCEC09001177D6 /* qapi-events-job.c */ = {isa = PBXFileReference; fileEncoding = 4; lastKnownFileType = sourcecode.c.c; name = "qapi-events-job.c"; path = "sysroot-$(PLATFORM_PREFERRED_ARCH)/qapi/qapi-events-job.c"; sourceTree = SOURCE_ROOT; };
		CE23C14623FCEC09001177D6 /* qapi-events-qdev.h */ = {isa = PBXFileReference; fileEncoding = 4; lastKnownFileType = sourcecode.c.h; name = "qapi-events-qdev.h"; path = "sysroot-$(PLATFORM_PREFERRED_ARCH)/qapi/qapi-events-qdev.h"; sourceTree = SOURCE_ROOT; };
		CE23C14723FCEC09001177D6 /* qapi-types-migration.h */ = {isa = PBXFileReference; fileEncoding = 4; lastKnownFileType = sourcecode.c.h; name = "qapi-types-migration.h"; path = "sysroot-$(PLATFORM_PREFERRED_ARCH)/qapi/qapi-types-migration.h"; sourceTree = SOURCE_ROOT; };
		CE23C14823FCEC09001177D6 /* qapi-events-transaction.h */ = {isa = PBXFileReference; fileEncoding = 4; lastKnownFileType = sourcecode.c.h; name = "qapi-events-transaction.h"; path = "sysroot-$(PLATFORM_PREFERRED_ARCH)/qapi/qapi-events-transaction.h"; sourceTree = SOURCE_ROOT; };
		CE23C14923FCEC09001177D6 /* qapi-types-authz.h */ = {isa = PBXFileReference; fileEncoding = 4; lastKnownFileType = sourcecode.c.h; name = "qapi-types-authz.h"; path = "sysroot-$(PLATFORM_PREFERRED_ARCH)/qapi/qapi-types-authz.h"; sourceTree = SOURCE_ROOT; };
		CE23C14A23FCEC09001177D6 /* qapi-types.h */ = {isa = PBXFileReference; fileEncoding = 4; lastKnownFileType = sourcecode.c.h; name = "qapi-types.h"; path = "sysroot-$(PLATFORM_PREFERRED_ARCH)/qapi/qapi-types.h"; sourceTree = SOURCE_ROOT; };
		CE23C14B23FCEC09001177D6 /* qapi-visit-misc-target.h */ = {isa = PBXFileReference; fileEncoding = 4; lastKnownFileType = sourcecode.c.h; name = "qapi-visit-misc-target.h"; path = "sysroot-$(PLATFORM_PREFERRED_ARCH)/qapi/qapi-visit-misc-target.h"; sourceTree = SOURCE_ROOT; };
		CE23C14C23FCEC09001177D6 /* qapi-visit.h */ = {isa = PBXFileReference; fileEncoding = 4; lastKnownFileType = sourcecode.c.h; name = "qapi-visit.h"; path = "sysroot-$(PLATFORM_PREFERRED_ARCH)/qapi/qapi-visit.h"; sourceTree = SOURCE_ROOT; };
		CE23C14D23FCEC09001177D6 /* qapi-types-rocker.c */ = {isa = PBXFileReference; fileEncoding = 4; lastKnownFileType = sourcecode.c.c; name = "qapi-types-rocker.c"; path = "sysroot-$(PLATFORM_PREFERRED_ARCH)/qapi/qapi-types-rocker.c"; sourceTree = SOURCE_ROOT; };
		CE23C14E23FCEC09001177D6 /* qapi-commands-net.h */ = {isa = PBXFileReference; fileEncoding = 4; lastKnownFileType = sourcecode.c.h; name = "qapi-commands-net.h"; path = "sysroot-$(PLATFORM_PREFERRED_ARCH)/qapi/qapi-commands-net.h"; sourceTree = SOURCE_ROOT; };
		CE23C14F23FCEC09001177D6 /* qapi-types-rdma.h */ = {isa = PBXFileReference; fileEncoding = 4; lastKnownFileType = sourcecode.c.h; name = "qapi-types-rdma.h"; path = "sysroot-$(PLATFORM_PREFERRED_ARCH)/qapi/qapi-types-rdma.h"; sourceTree = SOURCE_ROOT; };
		CE23C15023FCEC09001177D6 /* qapi-visit-common.h */ = {isa = PBXFileReference; fileEncoding = 4; lastKnownFileType = sourcecode.c.h; name = "qapi-visit-common.h"; path = "sysroot-$(PLATFORM_PREFERRED_ARCH)/qapi/qapi-visit-common.h"; sourceTree = SOURCE_ROOT; };
		CE23C15123FCEC09001177D6 /* qapi-commands-misc.c */ = {isa = PBXFileReference; fileEncoding = 4; lastKnownFileType = sourcecode.c.c; name = "qapi-commands-misc.c"; path = "sysroot-$(PLATFORM_PREFERRED_ARCH)/qapi/qapi-commands-misc.c"; sourceTree = SOURCE_ROOT; };
		CE23C15223FCEC09001177D6 /* qapi-types-machine-target.c */ = {isa = PBXFileReference; fileEncoding = 4; lastKnownFileType = sourcecode.c.c; name = "qapi-types-machine-target.c"; path = "sysroot-$(PLATFORM_PREFERRED_ARCH)/qapi/qapi-types-machine-target.c"; sourceTree = SOURCE_ROOT; };
		CE23C15323FCEC09001177D6 /* qapi-commands-machine.h */ = {isa = PBXFileReference; fileEncoding = 4; lastKnownFileType = sourcecode.c.h; name = "qapi-commands-machine.h"; path = "sysroot-$(PLATFORM_PREFERRED_ARCH)/qapi/qapi-commands-machine.h"; sourceTree = SOURCE_ROOT; };
		CE23C15423FCEC0A001177D6 /* qapi-types-trace.h */ = {isa = PBXFileReference; fileEncoding = 4; lastKnownFileType = sourcecode.c.h; name = "qapi-types-trace.h"; path = "sysroot-$(PLATFORM_PREFERRED_ARCH)/qapi/qapi-types-trace.h"; sourceTree = SOURCE_ROOT; };
		CE23C15523FCEC0A001177D6 /* qapi-commands-qom.c */ = {isa = PBXFileReference; fileEncoding = 4; lastKnownFileType = sourcecode.c.c; name = "qapi-commands-qom.c"; path = "sysroot-$(PLATFORM_PREFERRED_ARCH)/qapi/qapi-commands-qom.c"; sourceTree = SOURCE_ROOT; };
		CE23C15623FCEC0A001177D6 /* qapi-dispatch-events.h */ = {isa = PBXFileReference; fileEncoding = 4; lastKnownFileType = sourcecode.c.h; name = "qapi-dispatch-events.h"; path = "sysroot-$(PLATFORM_PREFERRED_ARCH)/qapi/qapi-dispatch-events.h"; sourceTree = SOURCE_ROOT; };
		CE23C15723FCEC0A001177D6 /* qapi-commands-job.c */ = {isa = PBXFileReference; fileEncoding = 4; lastKnownFileType = sourcecode.c.c; name = "qapi-commands-job.c"; path = "sysroot-$(PLATFORM_PREFERRED_ARCH)/qapi/qapi-commands-job.c"; sourceTree = SOURCE_ROOT; };
		CE23C15823FCEC0A001177D6 /* qapi-types-machine.c */ = {isa = PBXFileReference; fileEncoding = 4; lastKnownFileType = sourcecode.c.c; name = "qapi-types-machine.c"; path = "sysroot-$(PLATFORM_PREFERRED_ARCH)/qapi/qapi-types-machine.c"; sourceTree = SOURCE_ROOT; };
		CE23C15923FCEC0A001177D6 /* qapi-events-rocker.c */ = {isa = PBXFileReference; fileEncoding = 4; lastKnownFileType = sourcecode.c.c; name = "qapi-events-rocker.c"; path = "sysroot-$(PLATFORM_PREFERRED_ARCH)/qapi/qapi-events-rocker.c"; sourceTree = SOURCE_ROOT; };
		CE23C15A23FCEC0A001177D6 /* qapi-types-error.h */ = {isa = PBXFileReference; fileEncoding = 4; lastKnownFileType = sourcecode.c.h; name = "qapi-types-error.h"; path = "sysroot-$(PLATFORM_PREFERRED_ARCH)/qapi/qapi-types-error.h"; sourceTree = SOURCE_ROOT; };
		CE23C15B23FCEC0A001177D6 /* qapi-types-qdev.c */ = {isa = PBXFileReference; fileEncoding = 4; lastKnownFileType = sourcecode.c.c; name = "qapi-types-qdev.c"; path = "sysroot-$(PLATFORM_PREFERRED_ARCH)/qapi/qapi-types-qdev.c"; sourceTree = SOURCE_ROOT; };
		CE23C15C23FCEC0A001177D6 /* qapi-commands-authz.h */ = {isa = PBXFileReference; fileEncoding = 4; lastKnownFileType = sourcecode.c.h; name = "qapi-commands-authz.h"; path = "sysroot-$(PLATFORM_PREFERRED_ARCH)/qapi/qapi-commands-authz.h"; sourceTree = SOURCE_ROOT; };
		CE23C15D23FCEC0A001177D6 /* qapi-visit-error.c */ = {isa = PBXFileReference; fileEncoding = 4; lastKnownFileType = sourcecode.c.c; name = "qapi-visit-error.c"; path = "sysroot-$(PLATFORM_PREFERRED_ARCH)/qapi/qapi-visit-error.c"; sourceTree = SOURCE_ROOT; };
		CE23C15E23FCEC0A001177D6 /* qapi-types-tpm.h */ = {isa = PBXFileReference; fileEncoding = 4; lastKnownFileType = sourcecode.c.h; name = "qapi-types-tpm.h"; path = "sysroot-$(PLATFORM_PREFERRED_ARCH)/qapi/qapi-types-tpm.h"; sourceTree = SOURCE_ROOT; };
		CE23C15F23FCEC0A001177D6 /* qapi-types-transaction.h */ = {isa = PBXFileReference; fileEncoding = 4; lastKnownFileType = sourcecode.c.h; name = "qapi-types-transaction.h"; path = "sysroot-$(PLATFORM_PREFERRED_ARCH)/qapi/qapi-types-transaction.h"; sourceTree = SOURCE_ROOT; };
		CE23C16023FCEC0A001177D6 /* qapi-types-misc-target.c */ = {isa = PBXFileReference; fileEncoding = 4; lastKnownFileType = sourcecode.c.c; name = "qapi-types-misc-target.c"; path = "sysroot-$(PLATFORM_PREFERRED_ARCH)/qapi/qapi-types-misc-target.c"; sourceTree = SOURCE_ROOT; };
		CE258ACC22715F8300E5A333 /* README.md */ = {isa = PBXFileReference; lastKnownFileType = net.daringfireball.markdown; path = README.md; sourceTree = "<group>"; };
		CE26FC23226EBC5A0090BE9B /* CSMain.h */ = {isa = PBXFileReference; lastKnownFileType = sourcecode.c.h; path = CSMain.h; sourceTree = "<group>"; };
		CE26FC24226EBC5A0090BE9B /* CSMain.m */ = {isa = PBXFileReference; lastKnownFileType = sourcecode.c.objc; path = CSMain.m; sourceTree = "<group>"; };
		CE2B89332262A21E00C6D9D8 /* UTMVirtualMachine.h */ = {isa = PBXFileReference; lastKnownFileType = sourcecode.c.h; path = UTMVirtualMachine.h; sourceTree = "<group>"; };
		CE2B89352262B2F600C6D9D8 /* UTMVirtualMachineDelegate.h */ = {isa = PBXFileReference; lastKnownFileType = sourcecode.c.h; path = UTMVirtualMachineDelegate.h; sourceTree = "<group>"; };
		CE2C67D6227F6F1200AEF1D0 /* VMConfigDrivePickerViewController.h */ = {isa = PBXFileReference; lastKnownFileType = sourcecode.c.h; path = VMConfigDrivePickerViewController.h; sourceTree = "<group>"; };
		CE2C67D7227F6F1200AEF1D0 /* VMConfigDrivePickerViewController.m */ = {isa = PBXFileReference; lastKnownFileType = sourcecode.c.objc; path = VMConfigDrivePickerViewController.m; sourceTree = "<group>"; };
		CE2C67D9227F769300AEF1D0 /* VMConfigDriveCreateViewController.h */ = {isa = PBXFileReference; lastKnownFileType = sourcecode.c.h; path = VMConfigDriveCreateViewController.h; sourceTree = "<group>"; };
		CE2C67DA227F769300AEF1D0 /* VMConfigDriveCreateViewController.m */ = {isa = PBXFileReference; lastKnownFileType = sourcecode.c.objc; path = VMConfigDriveCreateViewController.m; sourceTree = "<group>"; };
		CE2D63CF2265154700FC7E63 /* UTMRenderer.m */ = {isa = PBXFileReference; fileEncoding = 4; lastKnownFileType = sourcecode.c.objc; path = UTMRenderer.m; sourceTree = "<group>"; };
		CE2D63D02265154700FC7E63 /* UTMShaders.metal */ = {isa = PBXFileReference; fileEncoding = 4; lastKnownFileType = sourcecode.metal; path = UTMShaders.metal; sourceTree = "<group>"; };
		CE2D63D12265154700FC7E63 /* UTMShaderTypes.h */ = {isa = PBXFileReference; fileEncoding = 4; lastKnownFileType = sourcecode.c.h; path = UTMShaderTypes.h; sourceTree = "<group>"; };
		CE2D63D22265154700FC7E63 /* UTMRenderer.h */ = {isa = PBXFileReference; fileEncoding = 4; lastKnownFileType = sourcecode.c.h; path = UTMRenderer.h; sourceTree = "<group>"; };
		CE2D63D5226517D600FC7E63 /* UTMRenderSource.h */ = {isa = PBXFileReference; fileEncoding = 4; lastKnownFileType = sourcecode.c.h; path = UTMRenderSource.h; sourceTree = "<group>"; };
		CE2D63D722653C7300FC7E63 /* libqemu-system-i386.dylib */ = {isa = PBXFileReference; lastKnownFileType = "compiled.mach-o.dylib"; name = "libqemu-system-i386.dylib"; path = "sysroot-$(PLATFORM_PREFERRED_ARCH)/lib/libqemu-system-i386.dylib"; sourceTree = "<group>"; };
		CE2D63D822653C7300FC7E63 /* libgmodule-2.0.0.dylib */ = {isa = PBXFileReference; lastKnownFileType = "compiled.mach-o.dylib"; name = "libgmodule-2.0.0.dylib"; path = "sysroot-$(PLATFORM_PREFERRED_ARCH)/lib/libgmodule-2.0.0.dylib"; sourceTree = "<group>"; };
		CE2D63D922653C7300FC7E63 /* libjpeg.62.dylib */ = {isa = PBXFileReference; lastKnownFileType = "compiled.mach-o.dylib"; name = libjpeg.62.dylib; path = "sysroot-$(PLATFORM_PREFERRED_ARCH)/lib/libjpeg.62.dylib"; sourceTree = "<group>"; };
		CE2D63DA22653C7300FC7E63 /* libintl.8.dylib */ = {isa = PBXFileReference; lastKnownFileType = "compiled.mach-o.dylib"; name = libintl.8.dylib; path = "sysroot-$(PLATFORM_PREFERRED_ARCH)/lib/libintl.8.dylib"; sourceTree = "<group>"; };
		CE2D63DB22653C7300FC7E63 /* libgstapp-1.0.0.dylib */ = {isa = PBXFileReference; lastKnownFileType = "compiled.mach-o.dylib"; name = "libgstapp-1.0.0.dylib"; path = "sysroot-$(PLATFORM_PREFERRED_ARCH)/lib/libgstapp-1.0.0.dylib"; sourceTree = "<group>"; };
		CE2D63DC22653C7300FC7E63 /* libgthread-2.0.0.dylib */ = {isa = PBXFileReference; lastKnownFileType = "compiled.mach-o.dylib"; name = "libgthread-2.0.0.dylib"; path = "sysroot-$(PLATFORM_PREFERRED_ARCH)/lib/libgthread-2.0.0.dylib"; sourceTree = "<group>"; };
		CE2D63DD22653C7400FC7E63 /* libgstrtp-1.0.0.dylib */ = {isa = PBXFileReference; lastKnownFileType = "compiled.mach-o.dylib"; name = "libgstrtp-1.0.0.dylib"; path = "sysroot-$(PLATFORM_PREFERRED_ARCH)/lib/libgstrtp-1.0.0.dylib"; sourceTree = "<group>"; };
		CE2D63DE22653C7400FC7E63 /* libgstriff-1.0.0.dylib */ = {isa = PBXFileReference; lastKnownFileType = "compiled.mach-o.dylib"; name = "libgstriff-1.0.0.dylib"; path = "sysroot-$(PLATFORM_PREFERRED_ARCH)/lib/libgstriff-1.0.0.dylib"; sourceTree = "<group>"; };
		CE2D63DF22653C7400FC7E63 /* libqemu-system-nios2.dylib */ = {isa = PBXFileReference; lastKnownFileType = "compiled.mach-o.dylib"; name = "libqemu-system-nios2.dylib"; path = "sysroot-$(PLATFORM_PREFERRED_ARCH)/lib/libqemu-system-nios2.dylib"; sourceTree = "<group>"; };
		CE2D63E022653C7400FC7E63 /* libgstreamer-1.0.0.dylib */ = {isa = PBXFileReference; lastKnownFileType = "compiled.mach-o.dylib"; name = "libgstreamer-1.0.0.dylib"; path = "sysroot-$(PLATFORM_PREFERRED_ARCH)/lib/libgstreamer-1.0.0.dylib"; sourceTree = "<group>"; };
		CE2D63E122653C7400FC7E63 /* libqemu-system-sh4eb.dylib */ = {isa = PBXFileReference; lastKnownFileType = "compiled.mach-o.dylib"; name = "libqemu-system-sh4eb.dylib"; path = "sysroot-$(PLATFORM_PREFERRED_ARCH)/lib/libqemu-system-sh4eb.dylib"; sourceTree = "<group>"; };
		CE2D63E222653C7400FC7E63 /* libjson-glib-1.0.0.dylib */ = {isa = PBXFileReference; lastKnownFileType = "compiled.mach-o.dylib"; name = "libjson-glib-1.0.0.dylib"; path = "sysroot-$(PLATFORM_PREFERRED_ARCH)/lib/libjson-glib-1.0.0.dylib"; sourceTree = "<group>"; };
		CE2D63E322653C7400FC7E63 /* libffi.6.dylib */ = {isa = PBXFileReference; lastKnownFileType = "compiled.mach-o.dylib"; name = libffi.6.dylib; path = "sysroot-$(PLATFORM_PREFERRED_ARCH)/lib/libffi.6.dylib"; sourceTree = "<group>"; };
		CE2D63E422653C7400FC7E63 /* libqemu-system-microblaze.dylib */ = {isa = PBXFileReference; lastKnownFileType = "compiled.mach-o.dylib"; name = "libqemu-system-microblaze.dylib"; path = "sysroot-$(PLATFORM_PREFERRED_ARCH)/lib/libqemu-system-microblaze.dylib"; sourceTree = "<group>"; };
		CE2D63E522653C7400FC7E63 /* libgstnet-1.0.0.dylib */ = {isa = PBXFileReference; lastKnownFileType = "compiled.mach-o.dylib"; name = "libgstnet-1.0.0.dylib"; path = "sysroot-$(PLATFORM_PREFERRED_ARCH)/lib/libgstnet-1.0.0.dylib"; sourceTree = "<group>"; };
		CE2D63E622653C7400FC7E63 /* libqemu-system-cris.dylib */ = {isa = PBXFileReference; lastKnownFileType = "compiled.mach-o.dylib"; name = "libqemu-system-cris.dylib"; path = "sysroot-$(PLATFORM_PREFERRED_ARCH)/lib/libqemu-system-cris.dylib"; sourceTree = "<group>"; };
		CE2D63E722653C7400FC7E63 /* libqemu-system-ppc.dylib */ = {isa = PBXFileReference; lastKnownFileType = "compiled.mach-o.dylib"; name = "libqemu-system-ppc.dylib"; path = "sysroot-$(PLATFORM_PREFERRED_ARCH)/lib/libqemu-system-ppc.dylib"; sourceTree = "<group>"; };
		CE2D63E822653C7400FC7E63 /* libgstbase-1.0.0.dylib */ = {isa = PBXFileReference; lastKnownFileType = "compiled.mach-o.dylib"; name = "libgstbase-1.0.0.dylib"; path = "sysroot-$(PLATFORM_PREFERRED_ARCH)/lib/libgstbase-1.0.0.dylib"; sourceTree = "<group>"; };
		CE2D63E922653C7400FC7E63 /* libqemu-system-lm32.dylib */ = {isa = PBXFileReference; lastKnownFileType = "compiled.mach-o.dylib"; name = "libqemu-system-lm32.dylib"; path = "sysroot-$(PLATFORM_PREFERRED_ARCH)/lib/libqemu-system-lm32.dylib"; sourceTree = "<group>"; };
		CE2D63EA22653C7400FC7E63 /* libqemu-system-moxie.dylib */ = {isa = PBXFileReference; lastKnownFileType = "compiled.mach-o.dylib"; name = "libqemu-system-moxie.dylib"; path = "sysroot-$(PLATFORM_PREFERRED_ARCH)/lib/libqemu-system-moxie.dylib"; sourceTree = "<group>"; };
		CE2D63EB22653C7400FC7E63 /* libqemu-system-m68k.dylib */ = {isa = PBXFileReference; lastKnownFileType = "compiled.mach-o.dylib"; name = "libqemu-system-m68k.dylib"; path = "sysroot-$(PLATFORM_PREFERRED_ARCH)/lib/libqemu-system-m68k.dylib"; sourceTree = "<group>"; };
		CE2D63EC22653C7400FC7E63 /* libqemu-system-tricore.dylib */ = {isa = PBXFileReference; lastKnownFileType = "compiled.mach-o.dylib"; name = "libqemu-system-tricore.dylib"; path = "sysroot-$(PLATFORM_PREFERRED_ARCH)/lib/libqemu-system-tricore.dylib"; sourceTree = "<group>"; };
		CE2D63ED22653C7400FC7E63 /* libqemu-system-xtensa.dylib */ = {isa = PBXFileReference; lastKnownFileType = "compiled.mach-o.dylib"; name = "libqemu-system-xtensa.dylib"; path = "sysroot-$(PLATFORM_PREFERRED_ARCH)/lib/libqemu-system-xtensa.dylib"; sourceTree = "<group>"; };
		CE2D63EE22653C7400FC7E63 /* libgstcontroller-1.0.0.dylib */ = {isa = PBXFileReference; lastKnownFileType = "compiled.mach-o.dylib"; name = "libgstcontroller-1.0.0.dylib"; path = "sysroot-$(PLATFORM_PREFERRED_ARCH)/lib/libgstcontroller-1.0.0.dylib"; sourceTree = "<group>"; };
		CE2D63EF22653C7400FC7E63 /* libgstaudio-1.0.0.dylib */ = {isa = PBXFileReference; lastKnownFileType = "compiled.mach-o.dylib"; name = "libgstaudio-1.0.0.dylib"; path = "sysroot-$(PLATFORM_PREFERRED_ARCH)/lib/libgstaudio-1.0.0.dylib"; sourceTree = "<group>"; };
		CE2D63F022653C7400FC7E63 /* libqemu-system-microblazeel.dylib */ = {isa = PBXFileReference; lastKnownFileType = "compiled.mach-o.dylib"; name = "libqemu-system-microblazeel.dylib"; path = "sysroot-$(PLATFORM_PREFERRED_ARCH)/lib/libqemu-system-microblazeel.dylib"; sourceTree = "<group>"; };
		CE2D63F122653C7400FC7E63 /* libgpg-error.0.dylib */ = {isa = PBXFileReference; lastKnownFileType = "compiled.mach-o.dylib"; name = "libgpg-error.0.dylib"; path = "sysroot-$(PLATFORM_PREFERRED_ARCH)/lib/libgpg-error.0.dylib"; sourceTree = "<group>"; };
		CE2D63F222653C7400FC7E63 /* libqemu-system-hppa.dylib */ = {isa = PBXFileReference; lastKnownFileType = "compiled.mach-o.dylib"; name = "libqemu-system-hppa.dylib"; path = "sysroot-$(PLATFORM_PREFERRED_ARCH)/lib/libqemu-system-hppa.dylib"; sourceTree = "<group>"; };
		CE2D63F322653C7400FC7E63 /* libgcrypt.20.dylib */ = {isa = PBXFileReference; lastKnownFileType = "compiled.mach-o.dylib"; name = libgcrypt.20.dylib; path = "sysroot-$(PLATFORM_PREFERRED_ARCH)/lib/libgcrypt.20.dylib"; sourceTree = "<group>"; };
		CE2D63F422653C7400FC7E63 /* libqemu-system-mips64.dylib */ = {isa = PBXFileReference; lastKnownFileType = "compiled.mach-o.dylib"; name = "libqemu-system-mips64.dylib"; path = "sysroot-$(PLATFORM_PREFERRED_ARCH)/lib/libqemu-system-mips64.dylib"; sourceTree = "<group>"; };
		CE2D63F522653C7400FC7E63 /* libgobject-2.0.0.dylib */ = {isa = PBXFileReference; lastKnownFileType = "compiled.mach-o.dylib"; name = "libgobject-2.0.0.dylib"; path = "sysroot-$(PLATFORM_PREFERRED_ARCH)/lib/libgobject-2.0.0.dylib"; sourceTree = "<group>"; };
		CE2D63F622653C7400FC7E63 /* libgsttag-1.0.0.dylib */ = {isa = PBXFileReference; lastKnownFileType = "compiled.mach-o.dylib"; name = "libgsttag-1.0.0.dylib"; path = "sysroot-$(PLATFORM_PREFERRED_ARCH)/lib/libgsttag-1.0.0.dylib"; sourceTree = "<group>"; };
		CE2D63F722653C7400FC7E63 /* libqemu-system-unicore32.dylib */ = {isa = PBXFileReference; lastKnownFileType = "compiled.mach-o.dylib"; name = "libqemu-system-unicore32.dylib"; path = "sysroot-$(PLATFORM_PREFERRED_ARCH)/lib/libqemu-system-unicore32.dylib"; sourceTree = "<group>"; };
		CE2D63F822653C7400FC7E63 /* libgio-2.0.0.dylib */ = {isa = PBXFileReference; lastKnownFileType = "compiled.mach-o.dylib"; name = "libgio-2.0.0.dylib"; path = "sysroot-$(PLATFORM_PREFERRED_ARCH)/lib/libgio-2.0.0.dylib"; sourceTree = "<group>"; };
		CE2D63F922653C7400FC7E63 /* libgstvideo-1.0.0.dylib */ = {isa = PBXFileReference; lastKnownFileType = "compiled.mach-o.dylib"; name = "libgstvideo-1.0.0.dylib"; path = "sysroot-$(PLATFORM_PREFERRED_ARCH)/lib/libgstvideo-1.0.0.dylib"; sourceTree = "<group>"; };
		CE2D63FA22653C7400FC7E63 /* libqemu-system-riscv32.dylib */ = {isa = PBXFileReference; lastKnownFileType = "compiled.mach-o.dylib"; name = "libqemu-system-riscv32.dylib"; path = "sysroot-$(PLATFORM_PREFERRED_ARCH)/lib/libqemu-system-riscv32.dylib"; sourceTree = "<group>"; };
		CE2D63FB22653C7500FC7E63 /* libqemu-system-riscv64.dylib */ = {isa = PBXFileReference; lastKnownFileType = "compiled.mach-o.dylib"; name = "libqemu-system-riscv64.dylib"; path = "sysroot-$(PLATFORM_PREFERRED_ARCH)/lib/libqemu-system-riscv64.dylib"; sourceTree = "<group>"; };
		CE2D63FC22653C7500FC7E63 /* libqemu-system-s390x.dylib */ = {isa = PBXFileReference; lastKnownFileType = "compiled.mach-o.dylib"; name = "libqemu-system-s390x.dylib"; path = "sysroot-$(PLATFORM_PREFERRED_ARCH)/lib/libqemu-system-s390x.dylib"; sourceTree = "<group>"; };
		CE2D63FD22653C7500FC7E63 /* libqemu-system-aarch64.dylib */ = {isa = PBXFileReference; lastKnownFileType = "compiled.mach-o.dylib"; name = "libqemu-system-aarch64.dylib"; path = "sysroot-$(PLATFORM_PREFERRED_ARCH)/lib/libqemu-system-aarch64.dylib"; sourceTree = "<group>"; };
		CE2D63FE22653C7500FC7E63 /* libspice-client-glib-2.0.8.dylib */ = {isa = PBXFileReference; lastKnownFileType = "compiled.mach-o.dylib"; name = "libspice-client-glib-2.0.8.dylib"; path = "sysroot-$(PLATFORM_PREFERRED_ARCH)/lib/libspice-client-glib-2.0.8.dylib"; sourceTree = "<group>"; };
		CE2D63FF22653C7500FC7E63 /* libqemu-system-mips.dylib */ = {isa = PBXFileReference; lastKnownFileType = "compiled.mach-o.dylib"; name = "libqemu-system-mips.dylib"; path = "sysroot-$(PLATFORM_PREFERRED_ARCH)/lib/libqemu-system-mips.dylib"; sourceTree = "<group>"; };
		CE2D640022653C7500FC7E63 /* libqemu-system-x86_64.dylib */ = {isa = PBXFileReference; lastKnownFileType = "compiled.mach-o.dylib"; name = "libqemu-system-x86_64.dylib"; path = "sysroot-$(PLATFORM_PREFERRED_ARCH)/lib/libqemu-system-x86_64.dylib"; sourceTree = "<group>"; };
		CE2D640122653C7500FC7E63 /* libgstrtsp-1.0.0.dylib */ = {isa = PBXFileReference; lastKnownFileType = "compiled.mach-o.dylib"; name = "libgstrtsp-1.0.0.dylib"; path = "sysroot-$(PLATFORM_PREFERRED_ARCH)/lib/libgstrtsp-1.0.0.dylib"; sourceTree = "<group>"; };
		CE2D640222653C7500FC7E63 /* libqemu-system-sh4.dylib */ = {isa = PBXFileReference; lastKnownFileType = "compiled.mach-o.dylib"; name = "libqemu-system-sh4.dylib"; path = "sysroot-$(PLATFORM_PREFERRED_ARCH)/lib/libqemu-system-sh4.dylib"; sourceTree = "<group>"; };
		CE2D640322653C7500FC7E63 /* libopus.0.dylib */ = {isa = PBXFileReference; lastKnownFileType = "compiled.mach-o.dylib"; name = libopus.0.dylib; path = "sysroot-$(PLATFORM_PREFERRED_ARCH)/lib/libopus.0.dylib"; sourceTree = "<group>"; };
		CE2D640422653C7500FC7E63 /* libglib-2.0.0.dylib */ = {isa = PBXFileReference; lastKnownFileType = "compiled.mach-o.dylib"; name = "libglib-2.0.0.dylib"; path = "sysroot-$(PLATFORM_PREFERRED_ARCH)/lib/libglib-2.0.0.dylib"; sourceTree = "<group>"; };
		CE2D640522653C7500FC7E63 /* libpng16.16.dylib */ = {isa = PBXFileReference; lastKnownFileType = "compiled.mach-o.dylib"; name = libpng16.16.dylib; path = "sysroot-$(PLATFORM_PREFERRED_ARCH)/lib/libpng16.16.dylib"; sourceTree = "<group>"; };
		CE2D640622653C7500FC7E63 /* libqemu-system-mipsel.dylib */ = {isa = PBXFileReference; lastKnownFileType = "compiled.mach-o.dylib"; name = "libqemu-system-mipsel.dylib"; path = "sysroot-$(PLATFORM_PREFERRED_ARCH)/lib/libqemu-system-mipsel.dylib"; sourceTree = "<group>"; };
		CE2D640722653C7500FC7E63 /* libqemu-system-arm.dylib */ = {isa = PBXFileReference; lastKnownFileType = "compiled.mach-o.dylib"; name = "libqemu-system-arm.dylib"; path = "sysroot-$(PLATFORM_PREFERRED_ARCH)/lib/libqemu-system-arm.dylib"; sourceTree = "<group>"; };
		CE2D640822653C7500FC7E63 /* libqemu-system-mips64el.dylib */ = {isa = PBXFileReference; lastKnownFileType = "compiled.mach-o.dylib"; name = "libqemu-system-mips64el.dylib"; path = "sysroot-$(PLATFORM_PREFERRED_ARCH)/lib/libqemu-system-mips64el.dylib"; sourceTree = "<group>"; };
		CE2D640922653C7500FC7E63 /* libgstfft-1.0.0.dylib */ = {isa = PBXFileReference; lastKnownFileType = "compiled.mach-o.dylib"; name = "libgstfft-1.0.0.dylib"; path = "sysroot-$(PLATFORM_PREFERRED_ARCH)/lib/libgstfft-1.0.0.dylib"; sourceTree = "<group>"; };
		CE2D640A22653C7500FC7E63 /* libcrypto.1.1.dylib */ = {isa = PBXFileReference; lastKnownFileType = "compiled.mach-o.dylib"; name = libcrypto.1.1.dylib; path = "sysroot-$(PLATFORM_PREFERRED_ARCH)/lib/libcrypto.1.1.dylib"; sourceTree = "<group>"; };
		CE2D640B22653C7500FC7E63 /* libqemu-system-or1k.dylib */ = {isa = PBXFileReference; lastKnownFileType = "compiled.mach-o.dylib"; name = "libqemu-system-or1k.dylib"; path = "sysroot-$(PLATFORM_PREFERRED_ARCH)/lib/libqemu-system-or1k.dylib"; sourceTree = "<group>"; };
		CE2D640C22653C7500FC7E63 /* libqemu-system-ppc64.dylib */ = {isa = PBXFileReference; lastKnownFileType = "compiled.mach-o.dylib"; name = "libqemu-system-ppc64.dylib"; path = "sysroot-$(PLATFORM_PREFERRED_ARCH)/lib/libqemu-system-ppc64.dylib"; sourceTree = "<group>"; };
		CE2D640D22653C7500FC7E63 /* libqemu-system-sparc.dylib */ = {isa = PBXFileReference; lastKnownFileType = "compiled.mach-o.dylib"; name = "libqemu-system-sparc.dylib"; path = "sysroot-$(PLATFORM_PREFERRED_ARCH)/lib/libqemu-system-sparc.dylib"; sourceTree = "<group>"; };
		CE2D640E22653C7500FC7E63 /* libgstpbutils-1.0.0.dylib */ = {isa = PBXFileReference; lastKnownFileType = "compiled.mach-o.dylib"; name = "libgstpbutils-1.0.0.dylib"; path = "sysroot-$(PLATFORM_PREFERRED_ARCH)/lib/libgstpbutils-1.0.0.dylib"; sourceTree = "<group>"; };
		CE2D640F22653C7500FC7E63 /* libqemu-system-sparc64.dylib */ = {isa = PBXFileReference; lastKnownFileType = "compiled.mach-o.dylib"; name = "libqemu-system-sparc64.dylib"; path = "sysroot-$(PLATFORM_PREFERRED_ARCH)/lib/libqemu-system-sparc64.dylib"; sourceTree = "<group>"; };
		CE2D641022653C7500FC7E63 /* libgstgl-1.0.0.dylib */ = {isa = PBXFileReference; lastKnownFileType = "compiled.mach-o.dylib"; name = "libgstgl-1.0.0.dylib"; path = "sysroot-$(PLATFORM_PREFERRED_ARCH)/lib/libgstgl-1.0.0.dylib"; sourceTree = "<group>"; };
		CE2D641122653C7500FC7E63 /* libgstallocators-1.0.0.dylib */ = {isa = PBXFileReference; lastKnownFileType = "compiled.mach-o.dylib"; name = "libgstallocators-1.0.0.dylib"; path = "sysroot-$(PLATFORM_PREFERRED_ARCH)/lib/libgstallocators-1.0.0.dylib"; sourceTree = "<group>"; };
		CE2D641222653C7500FC7E63 /* libqemu-system-xtensaeb.dylib */ = {isa = PBXFileReference; lastKnownFileType = "compiled.mach-o.dylib"; name = "libqemu-system-xtensaeb.dylib"; path = "sysroot-$(PLATFORM_PREFERRED_ARCH)/lib/libqemu-system-xtensaeb.dylib"; sourceTree = "<group>"; };
		CE2D641322653C7500FC7E63 /* libqemu-system-alpha.dylib */ = {isa = PBXFileReference; lastKnownFileType = "compiled.mach-o.dylib"; name = "libqemu-system-alpha.dylib"; path = "sysroot-$(PLATFORM_PREFERRED_ARCH)/lib/libqemu-system-alpha.dylib"; sourceTree = "<group>"; };
		CE2D641422653C7500FC7E63 /* libgstcheck-1.0.0.dylib */ = {isa = PBXFileReference; lastKnownFileType = "compiled.mach-o.dylib"; name = "libgstcheck-1.0.0.dylib"; path = "sysroot-$(PLATFORM_PREFERRED_ARCH)/lib/libgstcheck-1.0.0.dylib"; sourceTree = "<group>"; };
		CE2D641522653C7500FC7E63 /* libiconv.2.dylib */ = {isa = PBXFileReference; lastKnownFileType = "compiled.mach-o.dylib"; name = libiconv.2.dylib; path = "sysroot-$(PLATFORM_PREFERRED_ARCH)/lib/libiconv.2.dylib"; sourceTree = "<group>"; };
		CE2D641622653C7500FC7E63 /* libgstsdp-1.0.0.dylib */ = {isa = PBXFileReference; lastKnownFileType = "compiled.mach-o.dylib"; name = "libgstsdp-1.0.0.dylib"; path = "sysroot-$(PLATFORM_PREFERRED_ARCH)/lib/libgstsdp-1.0.0.dylib"; sourceTree = "<group>"; };
		CE2D641722653C7500FC7E63 /* libssl.1.1.dylib */ = {isa = PBXFileReference; lastKnownFileType = "compiled.mach-o.dylib"; name = libssl.1.1.dylib; path = "sysroot-$(PLATFORM_PREFERRED_ARCH)/lib/libssl.1.1.dylib"; sourceTree = "<group>"; };
		CE2D641822653C7500FC7E63 /* libspice-server.1.dylib */ = {isa = PBXFileReference; lastKnownFileType = "compiled.mach-o.dylib"; name = "libspice-server.1.dylib"; path = "sysroot-$(PLATFORM_PREFERRED_ARCH)/lib/libspice-server.1.dylib"; sourceTree = "<group>"; };
		CE2D641922653C7600FC7E63 /* libpixman-1.0.dylib */ = {isa = PBXFileReference; lastKnownFileType = "compiled.mach-o.dylib"; name = "libpixman-1.0.dylib"; path = "sysroot-$(PLATFORM_PREFERRED_ARCH)/lib/libpixman-1.0.dylib"; sourceTree = "<group>"; };
		CE31C243225E553500A965DD /* UTMConfiguration.h */ = {isa = PBXFileReference; lastKnownFileType = sourcecode.c.h; path = UTMConfiguration.h; sourceTree = "<group>"; };
		CE31C244225E555600A965DD /* UTMConfiguration.m */ = {isa = PBXFileReference; lastKnownFileType = sourcecode.c.objc; path = UTMConfiguration.m; sourceTree = "<group>"; };
		CE31C246225E9FED00A965DD /* UTMConfigurationDelegate.h */ = {isa = PBXFileReference; lastKnownFileType = sourcecode.c.h; path = UTMConfigurationDelegate.h; sourceTree = "<group>"; };
		CE31C249225EA37400A965DD /* VMConfigViewController.h */ = {isa = PBXFileReference; lastKnownFileType = sourcecode.c.h; path = VMConfigViewController.h; sourceTree = "<group>"; };
		CE31C24A225EA37400A965DD /* VMConfigViewController.m */ = {isa = PBXFileReference; lastKnownFileType = sourcecode.c.objc; path = VMConfigViewController.m; sourceTree = "<group>"; };
		CE31C24C225EA4A200A965DD /* VMConfigCreateViewController.m */ = {isa = PBXFileReference; fileEncoding = 4; lastKnownFileType = sourcecode.c.objc; path = VMConfigCreateViewController.m; sourceTree = "<group>"; };
		CE3559992273AEA10059CB2D /* cf-output-visitor.h */ = {isa = PBXFileReference; fileEncoding = 4; lastKnownFileType = sourcecode.c.h; path = "cf-output-visitor.h"; sourceTree = "<group>"; };
		CE35599A2273AEA20059CB2D /* error.h */ = {isa = PBXFileReference; fileEncoding = 4; lastKnownFileType = sourcecode.c.h; path = error.h; sourceTree = "<group>"; };
		CE35599B2273AEA20059CB2D /* util.h */ = {isa = PBXFileReference; fileEncoding = 4; lastKnownFileType = sourcecode.c.h; path = util.h; sourceTree = "<group>"; };
		CE35599C2273AEA20059CB2D /* cf-input-visitor.h */ = {isa = PBXFileReference; fileEncoding = 4; lastKnownFileType = sourcecode.c.h; path = "cf-input-visitor.h"; sourceTree = "<group>"; };
		CE35599D2273AEA20059CB2D /* dealloc-visitor.h */ = {isa = PBXFileReference; fileEncoding = 4; lastKnownFileType = sourcecode.c.h; path = "dealloc-visitor.h"; sourceTree = "<group>"; };
		CE35599E2273AEA20059CB2D /* visitor.h */ = {isa = PBXFileReference; fileEncoding = 4; lastKnownFileType = sourcecode.c.h; path = visitor.h; sourceTree = "<group>"; };
		CE35599F2273AEA20059CB2D /* visitor-impl.h */ = {isa = PBXFileReference; fileEncoding = 4; lastKnownFileType = sourcecode.c.h; path = "visitor-impl.h"; sourceTree = "<group>"; };
		CE3559A12273AEE80059CB2D /* queue.h */ = {isa = PBXFileReference; lastKnownFileType = sourcecode.c.h; path = queue.h; sourceTree = "<group>"; };
		CE3559A32273B49D0059CB2D /* qerror.h */ = {isa = PBXFileReference; fileEncoding = 4; lastKnownFileType = sourcecode.c.h; path = qerror.h; sourceTree = "<group>"; };
		CE36B1542275061B004A1435 /* error.c */ = {isa = PBXFileReference; fileEncoding = 4; lastKnownFileType = sourcecode.c.c; path = error.c; sourceTree = "<group>"; };
		CE36B26822763F28004A1435 /* UTMJSONStream.h */ = {isa = PBXFileReference; lastKnownFileType = sourcecode.c.h; path = UTMJSONStream.h; sourceTree = "<group>"; };
		CE36B26922763F28004A1435 /* UTMJSONStream.m */ = {isa = PBXFileReference; lastKnownFileType = sourcecode.c.objc; path = UTMJSONStream.m; sourceTree = "<group>"; };
		CE36B27E227665B7004A1435 /* UTMJSONStreamDelegate.h */ = {isa = PBXFileReference; lastKnownFileType = sourcecode.c.h; path = UTMJSONStreamDelegate.h; sourceTree = "<group>"; };
		CE36B27F227668D1004A1435 /* UTMQemuManager.h */ = {isa = PBXFileReference; lastKnownFileType = sourcecode.c.h; path = UTMQemuManager.h; sourceTree = "<group>"; };
		CE36B280227668D1004A1435 /* UTMQemuManager.m */ = {isa = PBXFileReference; lastKnownFileType = sourcecode.c.objc; path = UTMQemuManager.m; sourceTree = "<group>"; };
		CE3ADD65240EFBCA002D6A5F /* VMDisplayMetalViewController+Keyboard.h */ = {isa = PBXFileReference; lastKnownFileType = sourcecode.c.h; path = "VMDisplayMetalViewController+Keyboard.h"; sourceTree = "<group>"; };
		CE3ADD66240EFBCA002D6A5F /* VMDisplayMetalViewController+Keyboard.m */ = {isa = PBXFileReference; lastKnownFileType = sourcecode.c.objc; path = "VMDisplayMetalViewController+Keyboard.m"; sourceTree = "<group>"; };
		CE3ADD682411C661002D6A5F /* VMCursor.h */ = {isa = PBXFileReference; lastKnownFileType = sourcecode.c.h; path = VMCursor.h; sourceTree = "<group>"; };
		CE3ADD692411C661002D6A5F /* VMCursor.m */ = {isa = PBXFileReference; lastKnownFileType = sourcecode.c.objc; path = VMCursor.m; sourceTree = "<group>"; };
		CE4507D0226A5BE200A28D22 /* VMKeyboardView.h */ = {isa = PBXFileReference; lastKnownFileType = sourcecode.c.h; path = VMKeyboardView.h; sourceTree = "<group>"; };
		CE4507D1226A5BE200A28D22 /* VMKeyboardView.m */ = {isa = PBXFileReference; lastKnownFileType = sourcecode.c.objc; path = VMKeyboardView.m; sourceTree = "<group>"; };
		CE4507D3226A5C9900A28D22 /* VMKeyboardViewDelegate.h */ = {isa = PBXFileReference; lastKnownFileType = sourcecode.c.h; path = VMKeyboardViewDelegate.h; sourceTree = "<group>"; };
		CE4AA1472263B24F002E4A54 /* CSDisplayMetal.h */ = {isa = PBXFileReference; lastKnownFileType = sourcecode.c.h; path = CSDisplayMetal.h; sourceTree = "<group>"; };
		CE4AA1482263B24F002E4A54 /* CSDisplayMetal.m */ = {isa = PBXFileReference; lastKnownFileType = sourcecode.c.objc; path = CSDisplayMetal.m; sourceTree = "<group>"; };
		CE4AA14A2264004F002E4A54 /* CSConnection.h */ = {isa = PBXFileReference; lastKnownFileType = sourcecode.c.h; path = CSConnection.h; sourceTree = "<group>"; };
		CE4AA14B2264004F002E4A54 /* CSConnection.m */ = {isa = PBXFileReference; lastKnownFileType = sourcecode.c.objc; path = CSConnection.m; sourceTree = "<group>"; };
		CE4AA14D22642EB4002E4A54 /* CSConnectionDelegate.h */ = {isa = PBXFileReference; lastKnownFileType = sourcecode.c.h; path = CSConnectionDelegate.h; sourceTree = "<group>"; };
		CE4AA14E2265B152002E4A54 /* libqemu-img.dylib */ = {isa = PBXFileReference; lastKnownFileType = "compiled.mach-o.dylib"; name = "libqemu-img.dylib"; path = "sysroot-$(PLATFORM_PREFERRED_ARCH)/lib/libqemu-img.dylib"; sourceTree = "<group>"; };
		CE550BC9225947990063E575 /* UTM.app */ = {isa = PBXFileReference; explicitFileType = wrapper.application; includeInIndex = 0; path = UTM.app; sourceTree = BUILT_PRODUCTS_DIR; };
		CE550BCC225947990063E575 /* AppDelegate.h */ = {isa = PBXFileReference; lastKnownFileType = sourcecode.c.h; path = AppDelegate.h; sourceTree = "<group>"; };
		CE550BCD225947990063E575 /* AppDelegate.m */ = {isa = PBXFileReference; lastKnownFileType = sourcecode.c.objc; path = AppDelegate.m; sourceTree = "<group>"; };
		CE550BCF225947990063E575 /* VMListViewController.h */ = {isa = PBXFileReference; lastKnownFileType = sourcecode.c.h; path = VMListViewController.h; sourceTree = "<group>"; };
		CE550BD0225947990063E575 /* VMListViewController.m */ = {isa = PBXFileReference; lastKnownFileType = sourcecode.c.objc; path = VMListViewController.m; sourceTree = "<group>"; };
		CE550BD3225947990063E575 /* Base */ = {isa = PBXFileReference; lastKnownFileType = file.storyboard; name = Base; path = Base.lproj/Main.storyboard; sourceTree = "<group>"; };
		CE550BD52259479D0063E575 /* Assets.xcassets */ = {isa = PBXFileReference; lastKnownFileType = folder.assetcatalog; path = Assets.xcassets; sourceTree = "<group>"; };
		CE550BD82259479D0063E575 /* Base */ = {isa = PBXFileReference; lastKnownFileType = file.storyboard; name = Base; path = Base.lproj/LaunchScreen.storyboard; sourceTree = "<group>"; };
		CE550BDA2259479D0063E575 /* Info.plist */ = {isa = PBXFileReference; lastKnownFileType = text.plist.xml; path = Info.plist; sourceTree = "<group>"; };
		CE550BDB2259479D0063E575 /* main.m */ = {isa = PBXFileReference; lastKnownFileType = sourcecode.c.objc; path = main.m; sourceTree = "<group>"; };
		CE550BE222596E790063E575 /* VMListViewCell.h */ = {isa = PBXFileReference; lastKnownFileType = sourcecode.c.h; path = VMListViewCell.h; sourceTree = "<group>"; };
		CE550BE322596E790063E575 /* VMListViewCell.m */ = {isa = PBXFileReference; lastKnownFileType = sourcecode.c.objc; path = VMListViewCell.m; sourceTree = "<group>"; };
		CE5E4956225C5A4400148CEF /* VMConfigExistingViewController.h */ = {isa = PBXFileReference; lastKnownFileType = sourcecode.c.h; path = VMConfigExistingViewController.h; sourceTree = "<group>"; };
		CE5E4957225C5A4400148CEF /* VMConfigExistingViewController.m */ = {isa = PBXFileReference; lastKnownFileType = sourcecode.c.objc; path = VMConfigExistingViewController.m; sourceTree = "<group>"; };
		CE5F165B2261395000F3D56B /* UTMVirtualMachine.m */ = {isa = PBXFileReference; lastKnownFileType = sourcecode.c.objc; path = UTMVirtualMachine.m; sourceTree = "<group>"; };
		CE66450C2269313200B0849A /* MetalKit.framework */ = {isa = PBXFileReference; lastKnownFileType = wrapper.framework; name = MetalKit.framework; path = System/Library/Frameworks/MetalKit.framework; sourceTree = SDKROOT; };
		CE66450E2269355F00B0849A /* CocoaSpice.h */ = {isa = PBXFileReference; lastKnownFileType = sourcecode.c.h; path = CocoaSpice.h; sourceTree = "<group>"; };
		CE66450F226935F000B0849A /* CSInput.h */ = {isa = PBXFileReference; lastKnownFileType = sourcecode.c.h; path = CSInput.h; sourceTree = "<group>"; };
		CE664510226935F000B0849A /* CSInput.m */ = {isa = PBXFileReference; lastKnownFileType = sourcecode.c.objc; path = CSInput.m; sourceTree = "<group>"; };
		CE74C276225D88EC004E4FF1 /* VMConfigNetworkingViewController.m */ = {isa = PBXFileReference; fileEncoding = 4; lastKnownFileType = sourcecode.c.objc; path = VMConfigNetworkingViewController.m; sourceTree = "<group>"; };
		CE74C277225D88EC004E4FF1 /* VMConfigSystemViewController.h */ = {isa = PBXFileReference; fileEncoding = 4; lastKnownFileType = sourcecode.c.h; path = VMConfigSystemViewController.h; sourceTree = "<group>"; };
		CE74C279225D88EC004E4FF1 /* VMConfigPrintingViewController.m */ = {isa = PBXFileReference; fileEncoding = 4; lastKnownFileType = sourcecode.c.objc; path = VMConfigPrintingViewController.m; sourceTree = "<group>"; };
		CE74C27A225D88EC004E4FF1 /* VMConfigPrintingViewController.h */ = {isa = PBXFileReference; fileEncoding = 4; lastKnownFileType = sourcecode.c.h; path = VMConfigPrintingViewController.h; sourceTree = "<group>"; };
		CE74C27B225D88EC004E4FF1 /* VMConfigCreateViewController.h */ = {isa = PBXFileReference; fileEncoding = 4; lastKnownFileType = sourcecode.c.h; path = VMConfigCreateViewController.h; sourceTree = "<group>"; };
		CE74C27C225D88EC004E4FF1 /* VMConfigNetworkingViewController.h */ = {isa = PBXFileReference; fileEncoding = 4; lastKnownFileType = sourcecode.c.h; path = VMConfigNetworkingViewController.h; sourceTree = "<group>"; };
		CE74C27D225D88EC004E4FF1 /* VMConfigDisplayViewController.m */ = {isa = PBXFileReference; fileEncoding = 4; lastKnownFileType = sourcecode.c.objc; path = VMConfigDisplayViewController.m; sourceTree = "<group>"; };
		CE74C27E225D88EC004E4FF1 /* VMConfigDriveDetailViewController.m */ = {isa = PBXFileReference; fileEncoding = 4; lastKnownFileType = sourcecode.c.objc; path = VMConfigDriveDetailViewController.m; sourceTree = "<group>"; };
		CE74C27F225D88EC004E4FF1 /* VMConfigInputViewController.m */ = {isa = PBXFileReference; fileEncoding = 4; lastKnownFileType = sourcecode.c.objc; path = VMConfigInputViewController.m; sourceTree = "<group>"; };
		CE74C280225D88EC004E4FF1 /* VMConfigSharingViewController.m */ = {isa = PBXFileReference; fileEncoding = 4; lastKnownFileType = sourcecode.c.objc; path = VMConfigSharingViewController.m; sourceTree = "<group>"; };
		CE74C281225D88EC004E4FF1 /* VMConfigDisplayViewController.h */ = {isa = PBXFileReference; fileEncoding = 4; lastKnownFileType = sourcecode.c.h; path = VMConfigDisplayViewController.h; sourceTree = "<group>"; };
		CE74C282225D88ED004E4FF1 /* VMConfigInputViewController.h */ = {isa = PBXFileReference; fileEncoding = 4; lastKnownFileType = sourcecode.c.h; path = VMConfigInputViewController.h; sourceTree = "<group>"; };
		CE74C283225D88ED004E4FF1 /* VMConfigSoundViewController.h */ = {isa = PBXFileReference; fileEncoding = 4; lastKnownFileType = sourcecode.c.h; path = VMConfigSoundViewController.h; sourceTree = "<group>"; };
		CE74C284225D88ED004E4FF1 /* VMConfigSoundViewController.m */ = {isa = PBXFileReference; fileEncoding = 4; lastKnownFileType = sourcecode.c.objc; path = VMConfigSoundViewController.m; sourceTree = "<group>"; };
		CE74C285225D88ED004E4FF1 /* VMConfigSystemViewController.m */ = {isa = PBXFileReference; fileEncoding = 4; lastKnownFileType = sourcecode.c.objc; path = VMConfigSystemViewController.m; sourceTree = "<group>"; };
		CE74C286225D88ED004E4FF1 /* VMConfigSharingViewController.h */ = {isa = PBXFileReference; fileEncoding = 4; lastKnownFileType = sourcecode.c.h; path = VMConfigSharingViewController.h; sourceTree = "<group>"; };
		CE74C287225D88ED004E4FF1 /* VMConfigDriveDetailViewController.h */ = {isa = PBXFileReference; fileEncoding = 4; lastKnownFileType = sourcecode.c.h; path = VMConfigDriveDetailViewController.h; sourceTree = "<group>"; };
		CE7BED4A225FBB8600A1E1B6 /* VMConfigDrivesViewController.h */ = {isa = PBXFileReference; lastKnownFileType = sourcecode.c.h; path = VMConfigDrivesViewController.h; sourceTree = "<group>"; };
		CE7BED4B225FBB8600A1E1B6 /* VMConfigDrivesViewController.m */ = {isa = PBXFileReference; lastKnownFileType = sourcecode.c.objc; path = VMConfigDrivesViewController.m; sourceTree = "<group>"; };
		CE8E6620227E5DF2003B9903 /* UTMQemuManagerDelegate.h */ = {isa = PBXFileReference; lastKnownFileType = sourcecode.c.h; path = UTMQemuManagerDelegate.h; sourceTree = "<group>"; };
		CE9D18F72265410E00355E14 /* qemu */ = {isa = PBXFileReference; lastKnownFileType = folder; name = qemu; path = "sysroot-$(PLATFORM_PREFERRED_ARCH)/share/qemu"; sourceTree = "<group>"; };
		CE9D19522265425900355E14 /* libgstautodetect.a */ = {isa = PBXFileReference; lastKnownFileType = archive.ar; name = libgstautodetect.a; path = "sysroot-$(PLATFORM_PREFERRED_ARCH)/lib/gstreamer-1.0/libgstautodetect.a"; sourceTree = "<group>"; };
		CE9D19532265425900355E14 /* libgstaudiotestsrc.a */ = {isa = PBXFileReference; lastKnownFileType = archive.ar; name = libgstaudiotestsrc.a; path = "sysroot-$(PLATFORM_PREFERRED_ARCH)/lib/gstreamer-1.0/libgstaudiotestsrc.a"; sourceTree = "<group>"; };
		CE9D19542265425900355E14 /* libgstvideoconvert.a */ = {isa = PBXFileReference; lastKnownFileType = archive.ar; name = libgstvideoconvert.a; path = "sysroot-$(PLATFORM_PREFERRED_ARCH)/lib/gstreamer-1.0/libgstvideoconvert.a"; sourceTree = "<group>"; };
		CE9D19552265425900355E14 /* libgstaudioconvert.a */ = {isa = PBXFileReference; lastKnownFileType = archive.ar; name = libgstaudioconvert.a; path = "sysroot-$(PLATFORM_PREFERRED_ARCH)/lib/gstreamer-1.0/libgstaudioconvert.a"; sourceTree = "<group>"; };
		CE9D19562265425900355E14 /* libgstvideoscale.a */ = {isa = PBXFileReference; lastKnownFileType = archive.ar; name = libgstvideoscale.a; path = "sysroot-$(PLATFORM_PREFERRED_ARCH)/lib/gstreamer-1.0/libgstvideoscale.a"; sourceTree = "<group>"; };
		CE9D19572265425900355E14 /* libgstvolume.a */ = {isa = PBXFileReference; lastKnownFileType = archive.ar; name = libgstvolume.a; path = "sysroot-$(PLATFORM_PREFERRED_ARCH)/lib/gstreamer-1.0/libgstvolume.a"; sourceTree = "<group>"; };
		CE9D19582265425900355E14 /* libgstcoreelements.a */ = {isa = PBXFileReference; lastKnownFileType = archive.ar; name = libgstcoreelements.a; path = "sysroot-$(PLATFORM_PREFERRED_ARCH)/lib/gstreamer-1.0/libgstcoreelements.a"; sourceTree = "<group>"; };
		CE9D19592265425900355E14 /* libgstvideorate.a */ = {isa = PBXFileReference; lastKnownFileType = archive.ar; name = libgstvideorate.a; path = "sysroot-$(PLATFORM_PREFERRED_ARCH)/lib/gstreamer-1.0/libgstvideorate.a"; sourceTree = "<group>"; };
		CE9D195A2265425900355E14 /* libgstjpeg.a */ = {isa = PBXFileReference; lastKnownFileType = archive.ar; name = libgstjpeg.a; path = "sysroot-$(PLATFORM_PREFERRED_ARCH)/lib/gstreamer-1.0/libgstjpeg.a"; sourceTree = "<group>"; };
		CE9D195B2265425900355E14 /* libgstaudioresample.a */ = {isa = PBXFileReference; lastKnownFileType = archive.ar; name = libgstaudioresample.a; path = "sysroot-$(PLATFORM_PREFERRED_ARCH)/lib/gstreamer-1.0/libgstaudioresample.a"; sourceTree = "<group>"; };
		CE9D195C2265425900355E14 /* libgstplayback.a */ = {isa = PBXFileReference; lastKnownFileType = archive.ar; name = libgstplayback.a; path = "sysroot-$(PLATFORM_PREFERRED_ARCH)/lib/gstreamer-1.0/libgstplayback.a"; sourceTree = "<group>"; };
		CE9D195D2265425900355E14 /* libgstadder.a */ = {isa = PBXFileReference; lastKnownFileType = archive.ar; name = libgstadder.a; path = "sysroot-$(PLATFORM_PREFERRED_ARCH)/lib/gstreamer-1.0/libgstadder.a"; sourceTree = "<group>"; };
		CE9D195E2265425900355E14 /* libgstopengl.a */ = {isa = PBXFileReference; lastKnownFileType = archive.ar; name = libgstopengl.a; path = "sysroot-$(PLATFORM_PREFERRED_ARCH)/lib/gstreamer-1.0/libgstopengl.a"; sourceTree = "<group>"; };
		CE9D195F2265425900355E14 /* libgstaudiorate.a */ = {isa = PBXFileReference; lastKnownFileType = archive.ar; name = libgstaudiorate.a; path = "sysroot-$(PLATFORM_PREFERRED_ARCH)/lib/gstreamer-1.0/libgstaudiorate.a"; sourceTree = "<group>"; };
		CE9D19602265425900355E14 /* libgstvideofilter.a */ = {isa = PBXFileReference; lastKnownFileType = archive.ar; name = libgstvideofilter.a; path = "sysroot-$(PLATFORM_PREFERRED_ARCH)/lib/gstreamer-1.0/libgstvideofilter.a"; sourceTree = "<group>"; };
		CE9D19612265425900355E14 /* libgstapp.a */ = {isa = PBXFileReference; lastKnownFileType = archive.ar; name = libgstapp.a; path = "sysroot-$(PLATFORM_PREFERRED_ARCH)/lib/gstreamer-1.0/libgstapp.a"; sourceTree = "<group>"; };
		CE9D19622265425A00355E14 /* libgstgio.a */ = {isa = PBXFileReference; lastKnownFileType = archive.ar; name = libgstgio.a; path = "sysroot-$(PLATFORM_PREFERRED_ARCH)/lib/gstreamer-1.0/libgstgio.a"; sourceTree = "<group>"; };
		CE9D19632265425A00355E14 /* libgsttypefindfunctions.a */ = {isa = PBXFileReference; lastKnownFileType = archive.ar; name = libgsttypefindfunctions.a; path = "sysroot-$(PLATFORM_PREFERRED_ARCH)/lib/gstreamer-1.0/libgsttypefindfunctions.a"; sourceTree = "<group>"; };
		CE9D19642265425A00355E14 /* libgstvideotestsrc.a */ = {isa = PBXFileReference; lastKnownFileType = archive.ar; name = libgstvideotestsrc.a; path = "sysroot-$(PLATFORM_PREFERRED_ARCH)/lib/gstreamer-1.0/libgstvideotestsrc.a"; sourceTree = "<group>"; };
		CE9D19652265425A00355E14 /* libgstosxaudio.a */ = {isa = PBXFileReference; lastKnownFileType = archive.ar; name = libgstosxaudio.a; path = "sysroot-$(PLATFORM_PREFERRED_ARCH)/lib/gstreamer-1.0/libgstosxaudio.a"; sourceTree = "<group>"; };
		CE9D197A226542FE00355E14 /* UTMQemu.h */ = {isa = PBXFileReference; lastKnownFileType = sourcecode.c.h; path = UTMQemu.h; sourceTree = "<group>"; };
		CE9D197B226542FE00355E14 /* UTMQemu.m */ = {isa = PBXFileReference; lastKnownFileType = sourcecode.c.objc; path = UTMQemu.m; sourceTree = "<group>"; };
		CECC764C2273A7D50059B955 /* cf-input-visitor.c */ = {isa = PBXFileReference; fileEncoding = 4; lastKnownFileType = sourcecode.c.c; path = "cf-input-visitor.c"; sourceTree = "<group>"; };
		CECC764D2273A7D50059B955 /* qapi-dealloc-visitor.c */ = {isa = PBXFileReference; fileEncoding = 4; lastKnownFileType = sourcecode.c.c; path = "qapi-dealloc-visitor.c"; sourceTree = "<group>"; };
		CECC764E2273A7D50059B955 /* qapi-util.c */ = {isa = PBXFileReference; fileEncoding = 4; lastKnownFileType = sourcecode.c.c; path = "qapi-util.c"; sourceTree = "<group>"; };
		CECC764F2273A7D50059B955 /* qapi-visit-core.c */ = {isa = PBXFileReference; fileEncoding = 4; lastKnownFileType = sourcecode.c.c; path = "qapi-visit-core.c"; sourceTree = "<group>"; };
		CECC76502273A7D50059B955 /* cf-output-visitor.c */ = {isa = PBXFileReference; fileEncoding = 4; lastKnownFileType = sourcecode.c.c; path = "cf-output-visitor.c"; sourceTree = "<group>"; };
		CECC76562273A88F0059B955 /* qemu-compat.h */ = {isa = PBXFileReference; lastKnownFileType = sourcecode.c.h; path = "qemu-compat.h"; sourceTree = "<group>"; };
		CED33ADE2267892200FF1977 /* UTMQemuSystem.h */ = {isa = PBXFileReference; lastKnownFileType = sourcecode.c.h; path = UTMQemuSystem.h; sourceTree = "<group>"; };
		CED33ADF2267892200FF1977 /* UTMQemuSystem.m */ = {isa = PBXFileReference; lastKnownFileType = sourcecode.c.objc; path = UTMQemuSystem.m; sourceTree = "<group>"; };
		CED33AE12267893D00FF1977 /* UTMQemuImg.h */ = {isa = PBXFileReference; fileEncoding = 4; lastKnownFileType = sourcecode.c.h; path = UTMQemuImg.h; sourceTree = "<group>"; };
		CED33AE22267893D00FF1977 /* UTMQemuImg.m */ = {isa = PBXFileReference; fileEncoding = 4; lastKnownFileType = sourcecode.c.objc; path = UTMQemuImg.m; sourceTree = "<group>"; };
		CED33AE42267CAB500FF1977 /* VMDisplayMetalViewController.h */ = {isa = PBXFileReference; lastKnownFileType = sourcecode.c.h; path = VMDisplayMetalViewController.h; sourceTree = "<group>"; };
		CED33AE52267CAB500FF1977 /* VMDisplayMetalViewController.m */ = {isa = PBXFileReference; lastKnownFileType = sourcecode.c.objc; path = VMDisplayMetalViewController.m; sourceTree = "<group>"; };
		CEDC1DF02260EE4B008D9A6D /* StaticDataTableViewController.h */ = {isa = PBXFileReference; fileEncoding = 4; lastKnownFileType = sourcecode.c.h; path = StaticDataTableViewController.h; sourceTree = "<group>"; };
		CEDC1DF12260EE4B008D9A6D /* StaticDataTableViewController.m */ = {isa = PBXFileReference; fileEncoding = 4; lastKnownFileType = sourcecode.c.objc; path = StaticDataTableViewController.m; sourceTree = "<group>"; };
		CEEB66442284B942002737B2 /* VMKeyboardButton.h */ = {isa = PBXFileReference; lastKnownFileType = sourcecode.c.h; path = VMKeyboardButton.h; sourceTree = "<group>"; };
		CEEB66452284B942002737B2 /* VMKeyboardButton.m */ = {isa = PBXFileReference; lastKnownFileType = sourcecode.c.objc; path = VMKeyboardButton.m; sourceTree = "<group>"; };
		CEFE75D9228933DE0050ABCC /* gst_ios_init.m */ = {isa = PBXFileReference; fileEncoding = 4; lastKnownFileType = sourcecode.c.objc; path = gst_ios_init.m; sourceTree = "<group>"; };
		CEFE75DA228933DE0050ABCC /* gst_ios_init.h */ = {isa = PBXFileReference; fileEncoding = 4; lastKnownFileType = sourcecode.c.h; path = gst_ios_init.h; sourceTree = "<group>"; };
/* End PBXFileReference section */

/* Begin PBXFrameworksBuildPhase section */
		CE550BC6225947990063E575 /* Frameworks */ = {
			isa = PBXFrameworksBuildPhase;
			buildActionMask = 2147483647;
			files = (
				CE9D19662265425A00355E14 /* libgstautodetect.a in Frameworks */,
				CE9D19672265425A00355E14 /* libgstaudiotestsrc.a in Frameworks */,
				CE9D19682265425A00355E14 /* libgstvideoconvert.a in Frameworks */,
				CE9D19692265425A00355E14 /* libgstaudioconvert.a in Frameworks */,
				CE9D196A2265425A00355E14 /* libgstvideoscale.a in Frameworks */,
				CEC4B4E423F122460086B562 /* MetalKit.framework in Frameworks */,
				CE9D196B2265425A00355E14 /* libgstvolume.a in Frameworks */,
				CE9D196C2265425A00355E14 /* libgstcoreelements.a in Frameworks */,
				CE9D196D2265425A00355E14 /* libgstvideorate.a in Frameworks */,
				CE9D196E2265425A00355E14 /* libgstjpeg.a in Frameworks */,
				CE9D196F2265425A00355E14 /* libgstaudioresample.a in Frameworks */,
				CE9D19702265425A00355E14 /* libgstplayback.a in Frameworks */,
				CE9D19712265425A00355E14 /* libgstadder.a in Frameworks */,
				CE9D19722265425A00355E14 /* libgstopengl.a in Frameworks */,
				CE9D19732265425A00355E14 /* libgstaudiorate.a in Frameworks */,
				CE9D19742265425A00355E14 /* libgstvideofilter.a in Frameworks */,
				CE9D19752265425A00355E14 /* libgstapp.a in Frameworks */,
				CE9D19762265425A00355E14 /* libgstgio.a in Frameworks */,
				CE9D19772265425A00355E14 /* libgsttypefindfunctions.a in Frameworks */,
				CE9D19782265425A00355E14 /* libgstvideotestsrc.a in Frameworks */,
				CE9D19792265425A00355E14 /* libgstosxaudio.a in Frameworks */,
				CE2D641B22653C7600FC7E63 /* libgmodule-2.0.0.dylib in Frameworks */,
				CE2D641C22653C7600FC7E63 /* libjpeg.62.dylib in Frameworks */,
				CE2D641D22653C7600FC7E63 /* libintl.8.dylib in Frameworks */,
				CE2D641E22653C7600FC7E63 /* libgstapp-1.0.0.dylib in Frameworks */,
				CE2D641F22653C7600FC7E63 /* libgthread-2.0.0.dylib in Frameworks */,
				CE2D642022653C7600FC7E63 /* libgstrtp-1.0.0.dylib in Frameworks */,
				CE2D642122653C7600FC7E63 /* libgstriff-1.0.0.dylib in Frameworks */,
				CE2D642222653C7600FC7E63 /* libqemu-system-nios2.dylib in Frameworks */,
				CE2D642322653C7600FC7E63 /* libgstreamer-1.0.0.dylib in Frameworks */,
				CE2D642422653C7600FC7E63 /* libqemu-system-sh4eb.dylib in Frameworks */,
				CE2D642522653C7600FC7E63 /* libjson-glib-1.0.0.dylib in Frameworks */,
				CE2D642622653C7600FC7E63 /* libffi.6.dylib in Frameworks */,
				CE2D642822653C7600FC7E63 /* libgstnet-1.0.0.dylib in Frameworks */,
				CE2D642B22653C7600FC7E63 /* libgstbase-1.0.0.dylib in Frameworks */,
				CE2D643122653C7600FC7E63 /* libgstcontroller-1.0.0.dylib in Frameworks */,
				CE2D643222653C7600FC7E63 /* libgstaudio-1.0.0.dylib in Frameworks */,
				CE2D643422653C7600FC7E63 /* libgpg-error.0.dylib in Frameworks */,
				CE2D643622653C7600FC7E63 /* libgcrypt.20.dylib in Frameworks */,
				CE2D643822653C7600FC7E63 /* libgobject-2.0.0.dylib in Frameworks */,
				CE2D643922653C7600FC7E63 /* libgsttag-1.0.0.dylib in Frameworks */,
				CE2D643B22653C7600FC7E63 /* libgio-2.0.0.dylib in Frameworks */,
				CE2D643C22653C7600FC7E63 /* libgstvideo-1.0.0.dylib in Frameworks */,
				CE2D644122653C7600FC7E63 /* libspice-client-glib-2.0.8.dylib in Frameworks */,
				CE2D644422653C7600FC7E63 /* libgstrtsp-1.0.0.dylib in Frameworks */,
				CE2D644622653C7600FC7E63 /* libopus.0.dylib in Frameworks */,
				CE2D644722653C7600FC7E63 /* libglib-2.0.0.dylib in Frameworks */,
				CE2D644822653C7600FC7E63 /* libpng16.16.dylib in Frameworks */,
				CE2D644C22653C7600FC7E63 /* libgstfft-1.0.0.dylib in Frameworks */,
				CE2D644D22653C7600FC7E63 /* libcrypto.1.1.dylib in Frameworks */,
				CE2D645122653C7600FC7E63 /* libgstpbutils-1.0.0.dylib in Frameworks */,
				CE2D645322653C7600FC7E63 /* libgstgl-1.0.0.dylib in Frameworks */,
				CE2D645422653C7600FC7E63 /* libgstallocators-1.0.0.dylib in Frameworks */,
				CE2D645722653C7600FC7E63 /* libgstcheck-1.0.0.dylib in Frameworks */,
				CE2D645822653C7600FC7E63 /* libiconv.2.dylib in Frameworks */,
				CE2D645922653C7600FC7E63 /* libgstsdp-1.0.0.dylib in Frameworks */,
				CE2D645A22653C7600FC7E63 /* libssl.1.1.dylib in Frameworks */,
				CE2D645B22653C7600FC7E63 /* libspice-server.1.dylib in Frameworks */,
				CE2D645C22653C7600FC7E63 /* libpixman-1.0.dylib in Frameworks */,
			);
			runOnlyForDeploymentPostprocessing = 0;
		};
/* End PBXFrameworksBuildPhase section */

/* Begin PBXGroup section */
		CE2D63CE2265150F00FC7E63 /* Renderer */ = {
			isa = PBXGroup;
			children = (
				CE2D63D22265154700FC7E63 /* UTMRenderer.h */,
				CE2D63CF2265154700FC7E63 /* UTMRenderer.m */,
				CE2D63D5226517D600FC7E63 /* UTMRenderSource.h */,
				CE2D63D02265154700FC7E63 /* UTMShaders.metal */,
				CE2D63D12265154700FC7E63 /* UTMShaderTypes.h */,
			);
			path = Renderer;
			sourceTree = "<group>";
		};
		CE2D63D622653C7300FC7E63 /* Frameworks */ = {
			isa = PBXGroup;
			children = (
				CE66450C2269313200B0849A /* MetalKit.framework */,
				CE9D195D2265425900355E14 /* libgstadder.a */,
				CE9D19612265425900355E14 /* libgstapp.a */,
				CE9D19552265425900355E14 /* libgstaudioconvert.a */,
				CE9D195F2265425900355E14 /* libgstaudiorate.a */,
				CE9D195B2265425900355E14 /* libgstaudioresample.a */,
				CE9D19532265425900355E14 /* libgstaudiotestsrc.a */,
				CE9D19522265425900355E14 /* libgstautodetect.a */,
				CE9D19582265425900355E14 /* libgstcoreelements.a */,
				CE9D19622265425A00355E14 /* libgstgio.a */,
				CE9D195A2265425900355E14 /* libgstjpeg.a */,
				CE9D195E2265425900355E14 /* libgstopengl.a */,
				CE9D19652265425A00355E14 /* libgstosxaudio.a */,
				CE9D195C2265425900355E14 /* libgstplayback.a */,
				CE9D19632265425A00355E14 /* libgsttypefindfunctions.a */,
				CE9D19542265425900355E14 /* libgstvideoconvert.a */,
				CE9D19602265425900355E14 /* libgstvideofilter.a */,
				CE9D19592265425900355E14 /* libgstvideorate.a */,
				CE9D19562265425900355E14 /* libgstvideoscale.a */,
				CE9D19642265425A00355E14 /* libgstvideotestsrc.a */,
				CE9D19572265425900355E14 /* libgstvolume.a */,
				CE2D640A22653C7500FC7E63 /* libcrypto.1.1.dylib */,
				CE2D63E322653C7400FC7E63 /* libffi.6.dylib */,
				CE2D63F322653C7400FC7E63 /* libgcrypt.20.dylib */,
				CE2D63F822653C7400FC7E63 /* libgio-2.0.0.dylib */,
				CE2D640422653C7500FC7E63 /* libglib-2.0.0.dylib */,
				CE2D63D822653C7300FC7E63 /* libgmodule-2.0.0.dylib */,
				CE2D63F522653C7400FC7E63 /* libgobject-2.0.0.dylib */,
				CE2D63F122653C7400FC7E63 /* libgpg-error.0.dylib */,
				CE2D641122653C7500FC7E63 /* libgstallocators-1.0.0.dylib */,
				CE2D63DB22653C7300FC7E63 /* libgstapp-1.0.0.dylib */,
				CE2D63EF22653C7400FC7E63 /* libgstaudio-1.0.0.dylib */,
				CE2D63E822653C7400FC7E63 /* libgstbase-1.0.0.dylib */,
				CE2D641422653C7500FC7E63 /* libgstcheck-1.0.0.dylib */,
				CE2D63EE22653C7400FC7E63 /* libgstcontroller-1.0.0.dylib */,
				CE2D640922653C7500FC7E63 /* libgstfft-1.0.0.dylib */,
				CE2D641022653C7500FC7E63 /* libgstgl-1.0.0.dylib */,
				CE2D63E522653C7400FC7E63 /* libgstnet-1.0.0.dylib */,
				CE2D640E22653C7500FC7E63 /* libgstpbutils-1.0.0.dylib */,
				CE2D63E022653C7400FC7E63 /* libgstreamer-1.0.0.dylib */,
				CE2D63DE22653C7400FC7E63 /* libgstriff-1.0.0.dylib */,
				CE2D63DD22653C7400FC7E63 /* libgstrtp-1.0.0.dylib */,
				CE2D640122653C7500FC7E63 /* libgstrtsp-1.0.0.dylib */,
				CE2D641622653C7500FC7E63 /* libgstsdp-1.0.0.dylib */,
				CE2D63F622653C7400FC7E63 /* libgsttag-1.0.0.dylib */,
				CE2D63F922653C7400FC7E63 /* libgstvideo-1.0.0.dylib */,
				CE2D63DC22653C7300FC7E63 /* libgthread-2.0.0.dylib */,
				CE2D641522653C7500FC7E63 /* libiconv.2.dylib */,
				CE2D63DA22653C7300FC7E63 /* libintl.8.dylib */,
				CE2D63D922653C7300FC7E63 /* libjpeg.62.dylib */,
				CE2D63E222653C7400FC7E63 /* libjson-glib-1.0.0.dylib */,
				CE2D640322653C7500FC7E63 /* libopus.0.dylib */,
				CE2D641922653C7600FC7E63 /* libpixman-1.0.dylib */,
				CE2D640522653C7500FC7E63 /* libpng16.16.dylib */,
				CE4AA14E2265B152002E4A54 /* libqemu-img.dylib */,
				CE2D63FD22653C7500FC7E63 /* libqemu-system-aarch64.dylib */,
				CE2D641322653C7500FC7E63 /* libqemu-system-alpha.dylib */,
				CE2D640722653C7500FC7E63 /* libqemu-system-arm.dylib */,
				CE2D63E622653C7400FC7E63 /* libqemu-system-cris.dylib */,
				CE2D63F222653C7400FC7E63 /* libqemu-system-hppa.dylib */,
				CE2D63D722653C7300FC7E63 /* libqemu-system-i386.dylib */,
				CE2D63E922653C7400FC7E63 /* libqemu-system-lm32.dylib */,
				CE2D63EB22653C7400FC7E63 /* libqemu-system-m68k.dylib */,
				CE2D63E422653C7400FC7E63 /* libqemu-system-microblaze.dylib */,
				CE2D63F022653C7400FC7E63 /* libqemu-system-microblazeel.dylib */,
				CE2D63FF22653C7500FC7E63 /* libqemu-system-mips.dylib */,
				CE2D63F422653C7400FC7E63 /* libqemu-system-mips64.dylib */,
				CE2D640822653C7500FC7E63 /* libqemu-system-mips64el.dylib */,
				CE2D640622653C7500FC7E63 /* libqemu-system-mipsel.dylib */,
				CE2D63EA22653C7400FC7E63 /* libqemu-system-moxie.dylib */,
				CE2D63DF22653C7400FC7E63 /* libqemu-system-nios2.dylib */,
				CE2D640B22653C7500FC7E63 /* libqemu-system-or1k.dylib */,
				CE2D63E722653C7400FC7E63 /* libqemu-system-ppc.dylib */,
				CE2D640C22653C7500FC7E63 /* libqemu-system-ppc64.dylib */,
				CE2D63FA22653C7400FC7E63 /* libqemu-system-riscv32.dylib */,
				CE2D63FB22653C7500FC7E63 /* libqemu-system-riscv64.dylib */,
				CE2D63FC22653C7500FC7E63 /* libqemu-system-s390x.dylib */,
				CE2D640222653C7500FC7E63 /* libqemu-system-sh4.dylib */,
				CE2D63E122653C7400FC7E63 /* libqemu-system-sh4eb.dylib */,
				CE2D640D22653C7500FC7E63 /* libqemu-system-sparc.dylib */,
				CE2D640F22653C7500FC7E63 /* libqemu-system-sparc64.dylib */,
				CE2D63EC22653C7400FC7E63 /* libqemu-system-tricore.dylib */,
				CE2D63F722653C7400FC7E63 /* libqemu-system-unicore32.dylib */,
				CE2D640022653C7500FC7E63 /* libqemu-system-x86_64.dylib */,
				CE2D63ED22653C7400FC7E63 /* libqemu-system-xtensa.dylib */,
				CE2D641222653C7500FC7E63 /* libqemu-system-xtensaeb.dylib */,
				CE2D63FE22653C7500FC7E63 /* libspice-client-glib-2.0.8.dylib */,
				CE2D641822653C7500FC7E63 /* libspice-server.1.dylib */,
				CE2D641722653C7500FC7E63 /* libssl.1.1.dylib */,
			);
			name = Frameworks;
			sourceTree = "<group>";
		};
		CE31C242225E543A00A965DD /* Configuration */ = {
			isa = PBXGroup;
			children = (
				CE31C243225E553500A965DD /* UTMConfiguration.h */,
				CE31C244225E555600A965DD /* UTMConfiguration.m */,
				CE31C246225E9FED00A965DD /* UTMConfigurationDelegate.h */,
			);
			path = Configuration;
			sourceTree = "<group>";
		};
		CE36B2672275312A004A1435 /* Generated */ = {
			isa = PBXGroup;
			children = (
				CE23C0D523FCEC03001177D6 /* qapi-builtin-types.c */,
				CE23C0C823FCEC02001177D6 /* qapi-builtin-types.h */,
				CE23C09623FCEC00001177D6 /* qapi-builtin-visit.c */,
				CE23C0FA23FCEC05001177D6 /* qapi-builtin-visit.h */,
				CE23C09D23FCEC00001177D6 /* qapi-commands-audio.c */,
				CE23C0BA23FCEC02001177D6 /* qapi-commands-audio.h */,
				CE23C0A423FCEC01001177D6 /* qapi-commands-authz.c */,
				CE23C15C23FCEC0A001177D6 /* qapi-commands-authz.h */,
				CE23C0DF23FCEC04001177D6 /* qapi-commands-block-core.c */,
				CE23C07D23FCEBFF001177D6 /* qapi-commands-block-core.h */,
				CE23C0E723FCEC04001177D6 /* qapi-commands-block.c */,
				CE23C0C023FCEC02001177D6 /* qapi-commands-block.h */,
				CE23C08623FCEBFF001177D6 /* qapi-commands-char.c */,
				CE23C0E623FCEC04001177D6 /* qapi-commands-char.h */,
				CE23C10823FCEC06001177D6 /* qapi-commands-common.c */,
				CE23C09823FCEC00001177D6 /* qapi-commands-common.h */,
				CE23C0AE23FCEC01001177D6 /* qapi-commands-crypto.c */,
				CE23C0BB23FCEC02001177D6 /* qapi-commands-crypto.h */,
				CE23C0DD23FCEC03001177D6 /* qapi-commands-dump.c */,
				CE23C0A223FCEC01001177D6 /* qapi-commands-dump.h */,
				CE23C0FC23FCEC05001177D6 /* qapi-commands-error.c */,
				CE23C0F323FCEC05001177D6 /* qapi-commands-error.h */,
				CE23C10523FCEC05001177D6 /* qapi-commands-introspect.c */,
				CE23C13F23FCEC08001177D6 /* qapi-commands-introspect.h */,
				CE23C15723FCEC0A001177D6 /* qapi-commands-job.c */,
				CE23C12323FCEC07001177D6 /* qapi-commands-job.h */,
				CE23C0DB23FCEC03001177D6 /* qapi-commands-machine-target.c */,
				CE23C0FF23FCEC05001177D6 /* qapi-commands-machine-target.h */,
				CE23C13223FCEC08001177D6 /* qapi-commands-machine.c */,
				CE23C15323FCEC09001177D6 /* qapi-commands-machine.h */,
				CE23C09B23FCEC00001177D6 /* qapi-commands-migration.c */,
				CE23C08323FCEBFF001177D6 /* qapi-commands-migration.h */,
				CE23C13C23FCEC08001177D6 /* qapi-commands-misc-target.c */,
				CE23C09423FCEC00001177D6 /* qapi-commands-misc-target.h */,
				CE23C15123FCEC09001177D6 /* qapi-commands-misc.c */,
				CE23C0CA23FCEC02001177D6 /* qapi-commands-misc.h */,
				CE23C08F23FCEC00001177D6 /* qapi-commands-net.c */,
				CE23C14E23FCEC09001177D6 /* qapi-commands-net.h */,
				CE23C11F23FCEC07001177D6 /* qapi-commands-qdev.c */,
				CE23C12A23FCEC07001177D6 /* qapi-commands-qdev.h */,
				CE23C15523FCEC0A001177D6 /* qapi-commands-qom.c */,
				CE23C13323FCEC08001177D6 /* qapi-commands-qom.h */,
				CE23C0FB23FCEC05001177D6 /* qapi-commands-rdma.c */,
				CE23C0E123FCEC04001177D6 /* qapi-commands-rdma.h */,
				CE23C08123FCEBFF001177D6 /* qapi-commands-rocker.c */,
				CE23C10F23FCEC06001177D6 /* qapi-commands-rocker.h */,
				CE23C07E23FCEBFF001177D6 /* qapi-commands-run-state.c */,
				CE23C09A23FCEC00001177D6 /* qapi-commands-run-state.h */,
				CE23C0BD23FCEC02001177D6 /* qapi-commands-sockets.c */,
				CE23C0D823FCEC03001177D6 /* qapi-commands-sockets.h */,
				CE23C0BF23FCEC02001177D6 /* qapi-commands-tpm.c */,
				CE23C08E23FCEC00001177D6 /* qapi-commands-tpm.h */,
				CE23C11023FCEC06001177D6 /* qapi-commands-trace.c */,
				CE23C0D023FCEC03001177D6 /* qapi-commands-trace.h */,
				CE23C10B23FCEC06001177D6 /* qapi-commands-transaction.c */,
				CE23C0D123FCEC03001177D6 /* qapi-commands-transaction.h */,
				CE23C08223FCEBFF001177D6 /* qapi-commands-ui.c */,
				CE23C10323FCEC05001177D6 /* qapi-commands-ui.h */,
				CE23C0D223FCEC03001177D6 /* qapi-commands.c */,
				CE23C0AA23FCEC01001177D6 /* qapi-commands.h */,
				CE23C09223FCEC00001177D6 /* qapi-dispatch-events.c */,
				CE23C15623FCEC0A001177D6 /* qapi-dispatch-events.h */,
				CE23C13E23FCEC08001177D6 /* qapi-events-audio.c */,
				CE23C12D23FCEC07001177D6 /* qapi-events-audio.h */,
				CE23C0CC23FCEC03001177D6 /* qapi-events-authz.c */,
				CE23C0D423FCEC03001177D6 /* qapi-events-authz.h */,
				CE23C0EF23FCEC04001177D6 /* qapi-events-block-core.c */,
				CE23C0D923FCEC03001177D6 /* qapi-events-block-core.h */,
				CE23C11623FCEC06001177D6 /* qapi-events-block.c */,
				CE23C08023FCEBFF001177D6 /* qapi-events-block.h */,
				CE23C12723FCEC07001177D6 /* qapi-events-char.c */,
				CE23C0C523FCEC02001177D6 /* qapi-events-char.h */,
				CE23C0D723FCEC03001177D6 /* qapi-events-common.c */,
				CE23C0F823FCEC05001177D6 /* qapi-events-common.h */,
				CE23C11D23FCEC07001177D6 /* qapi-events-crypto.c */,
				CE23C0C123FCEC02001177D6 /* qapi-events-crypto.h */,
				CE23C0D323FCEC03001177D6 /* qapi-events-dump.c */,
				CE23C11C23FCEC07001177D6 /* qapi-events-dump.h */,
				CE23C0F023FCEC04001177D6 /* qapi-events-error.c */,
				CE23C08D23FCEC00001177D6 /* qapi-events-error.h */,
				CE23C0B423FCEC01001177D6 /* qapi-events-introspect.c */,
				CE23C0AD23FCEC01001177D6 /* qapi-events-introspect.h */,
				CE23C14523FCEC09001177D6 /* qapi-events-job.c */,
				CE23C12523FCEC07001177D6 /* qapi-events-job.h */,
				CE23C13D23FCEC08001177D6 /* qapi-events-machine-target.c */,
				CE23C13B23FCEC08001177D6 /* qapi-events-machine-target.h */,
				CE23C0B923FCEC02001177D6 /* qapi-events-machine.c */,
				CE23C07C23FCEBFF001177D6 /* qapi-events-machine.h */,
				CE23C0EE23FCEC04001177D6 /* qapi-events-migration.c */,
				CE23C09C23FCEC00001177D6 /* qapi-events-migration.h */,
				CE23C0C723FCEC02001177D6 /* qapi-events-misc-target.c */,
				CE23C14123FCEC09001177D6 /* qapi-events-misc-target.h */,
				CE23C11B23FCEC07001177D6 /* qapi-events-misc.c */,
				CE23C11323FCEC06001177D6 /* qapi-events-misc.h */,
				CE23C10123FCEC05001177D6 /* qapi-events-net.c */,
				CE23C09123FCEC00001177D6 /* qapi-events-net.h */,
				CE23C09E23FCEC00001177D6 /* qapi-events-qdev.c */,
				CE23C14623FCEC09001177D6 /* qapi-events-qdev.h */,
				CE23C0A823FCEC01001177D6 /* qapi-events-qom.c */,
				CE23C14423FCEC09001177D6 /* qapi-events-qom.h */,
				CE23C12923FCEC07001177D6 /* qapi-events-rdma.c */,
				CE23C08B23FCEC00001177D6 /* qapi-events-rdma.h */,
				CE23C15923FCEC0A001177D6 /* qapi-events-rocker.c */,
				CE23C08C23FCEC00001177D6 /* qapi-events-rocker.h */,
				CE23C0FD23FCEC05001177D6 /* qapi-events-run-state.c */,
				CE23C0A123FCEC01001177D6 /* qapi-events-run-state.h */,
				CE23C0AF23FCEC01001177D6 /* qapi-events-sockets.c */,
				CE23C0D623FCEC03001177D6 /* qapi-events-sockets.h */,
				CE23C13923FCEC08001177D6 /* qapi-events-tpm.c */,
				CE23C0B223FCEC01001177D6 /* qapi-events-tpm.h */,
				CE23C08923FCEBFF001177D6 /* qapi-events-trace.c */,
				CE23C0BC23FCEC02001177D6 /* qapi-events-trace.h */,
				CE23C0AC23FCEC01001177D6 /* qapi-events-transaction.c */,
				CE23C14823FCEC09001177D6 /* qapi-events-transaction.h */,
				CE23C12623FCEC07001177D6 /* qapi-events-ui.c */,
				CE23C0A523FCEC01001177D6 /* qapi-events-ui.h */,
				CE23C14023FCEC09001177D6 /* qapi-events.c */,
				CE23C08423FCEBFF001177D6 /* qapi-events.h */,
				CE23C11423FCEC06001177D6 /* qapi-types-audio.c */,
				CE23C0AB23FCEC01001177D6 /* qapi-types-audio.h */,
				CE23C0DA23FCEC03001177D6 /* qapi-types-authz.c */,
				CE23C14923FCEC09001177D6 /* qapi-types-authz.h */,
				CE23C09923FCEC00001177D6 /* qapi-types-block-core.c */,
				CE23C0DE23FCEC04001177D6 /* qapi-types-block-core.h */,
				CE23C08723FCEBFF001177D6 /* qapi-types-block.c */,
				CE23C12E23FCEC08001177D6 /* qapi-types-block.h */,
				CE23C12023FCEC07001177D6 /* qapi-types-char.c */,
				CE23C0F423FCEC05001177D6 /* qapi-types-char.h */,
				CE23C0C623FCEC02001177D6 /* qapi-types-common.c */,
				CE23C0F623FCEC05001177D6 /* qapi-types-common.h */,
				CE23C0E323FCEC04001177D6 /* qapi-types-crypto.c */,
				CE23C12B23FCEC07001177D6 /* qapi-types-crypto.h */,
				CE23C12123FCEC07001177D6 /* qapi-types-dump.c */,
				CE23C0FE23FCEC05001177D6 /* qapi-types-dump.h */,
				CE23C11223FCEC06001177D6 /* qapi-types-error.c */,
				CE23C15A23FCEC0A001177D6 /* qapi-types-error.h */,
				CE23C0F923FCEC05001177D6 /* qapi-types-introspect.c */,
				CE23C11723FCEC06001177D6 /* qapi-types-introspect.h */,
				CE23C13123FCEC08001177D6 /* qapi-types-job.c */,
				CE23C12423FCEC07001177D6 /* qapi-types-job.h */,
				CE23C15223FCEC09001177D6 /* qapi-types-machine-target.c */,
				CE23C11E23FCEC07001177D6 /* qapi-types-machine-target.h */,
				CE23C15823FCEC0A001177D6 /* qapi-types-machine.c */,
				CE23C0C923FCEC02001177D6 /* qapi-types-machine.h */,
				CE23C0CB23FCEC02001177D6 /* qapi-types-migration.c */,
				CE23C14723FCEC09001177D6 /* qapi-types-migration.h */,
				CE23C16023FCEC0A001177D6 /* qapi-types-misc-target.c */,
				CE23C0A923FCEC01001177D6 /* qapi-types-misc-target.h */,
				CE23C12823FCEC07001177D6 /* qapi-types-misc.c */,
				CE23C11823FCEC06001177D6 /* qapi-types-misc.h */,
				CE23C0B523FCEC02001177D6 /* qapi-types-net.c */,
				CE23C0F223FCEC04001177D6 /* qapi-types-net.h */,
				CE23C15B23FCEC0A001177D6 /* qapi-types-qdev.c */,
				CE23C09323FCEC00001177D6 /* qapi-types-qdev.h */,
				CE23C13823FCEC08001177D6 /* qapi-types-qom.c */,
				CE23C10A23FCEC06001177D6 /* qapi-types-qom.h */,
				CE23C13023FCEC08001177D6 /* qapi-types-rdma.c */,
				CE23C14F23FCEC09001177D6 /* qapi-types-rdma.h */,
				CE23C14D23FCEC09001177D6 /* qapi-types-rocker.c */,
				CE23C12F23FCEC08001177D6 /* qapi-types-rocker.h */,
				CE23C08523FCEBFF001177D6 /* qapi-types-run-state.c */,
				CE23C0C423FCEC02001177D6 /* qapi-types-run-state.h */,
				CE23C10E23FCEC06001177D6 /* qapi-types-sockets.c */,
				CE23C13A23FCEC08001177D6 /* qapi-types-sockets.h */,
				CE23C0DC23FCEC03001177D6 /* qapi-types-tpm.c */,
				CE23C15E23FCEC0A001177D6 /* qapi-types-tpm.h */,
				CE23C11523FCEC06001177D6 /* qapi-types-trace.c */,
				CE23C15423FCEC0A001177D6 /* qapi-types-trace.h */,
				CE23C13423FCEC08001177D6 /* qapi-types-transaction.c */,
				CE23C15F23FCEC0A001177D6 /* qapi-types-transaction.h */,
				CE23C10023FCEC05001177D6 /* qapi-types-ui.c */,
				CE23C11A23FCEC07001177D6 /* qapi-types-ui.h */,
				CE23C0B623FCEC02001177D6 /* qapi-types.c */,
				CE23C14A23FCEC09001177D6 /* qapi-types.h */,
				CE23C0BE23FCEC02001177D6 /* qapi-visit-audio.c */,
				CE23C0CF23FCEC03001177D6 /* qapi-visit-audio.h */,
				CE23C0B823FCEC02001177D6 /* qapi-visit-authz.c */,
				CE23C0F123FCEC04001177D6 /* qapi-visit-authz.h */,
				CE23C0E023FCEC04001177D6 /* qapi-visit-block-core.c */,
				CE23C0B123FCEC01001177D6 /* qapi-visit-block-core.h */,
				CE23C0A723FCEC01001177D6 /* qapi-visit-block.c */,
				CE23C13723FCEC08001177D6 /* qapi-visit-block.h */,
				CE23C0E923FCEC04001177D6 /* qapi-visit-char.c */,
				CE23C12223FCEC07001177D6 /* qapi-visit-char.h */,
				CE23C10223FCEC05001177D6 /* qapi-visit-common.c */,
				CE23C15023FCEC09001177D6 /* qapi-visit-common.h */,
				CE23C0C223FCEC02001177D6 /* qapi-visit-crypto.c */,
				CE23C0CD23FCEC03001177D6 /* qapi-visit-crypto.h */,
				CE23C0B323FCEC01001177D6 /* qapi-visit-dump.c */,
				CE23C12C23FCEC07001177D6 /* qapi-visit-dump.h */,
				CE23C15D23FCEC0A001177D6 /* qapi-visit-error.c */,
				CE23C07B23FCEBFF001177D6 /* qapi-visit-error.h */,
				CE23C0E223FCEC04001177D6 /* qapi-visit-introspect.c */,
				CE23C0EA23FCEC04001177D6 /* qapi-visit-introspect.h */,
				CE23C09523FCEC00001177D6 /* qapi-visit-job.c */,
				CE23C0EB23FCEC04001177D6 /* qapi-visit-job.h */,
				CE23C11123FCEC06001177D6 /* qapi-visit-machine-target.c */,
				CE23C0E823FCEC04001177D6 /* qapi-visit-machine-target.h */,
				CE23C10D23FCEC06001177D6 /* qapi-visit-machine.c */,
				CE23C0EC23FCEC04001177D6 /* qapi-visit-machine.h */,
				CE23C0CE23FCEC03001177D6 /* qapi-visit-migration.c */,
				CE23C09F23FCEC01001177D6 /* qapi-visit-migration.h */,
				CE23C14223FCEC09001177D6 /* qapi-visit-misc-target.c */,
				CE23C14B23FCEC09001177D6 /* qapi-visit-misc-target.h */,
				CE23C10423FCEC05001177D6 /* qapi-visit-misc.c */,
				CE23C0ED23FCEC04001177D6 /* qapi-visit-misc.h */,
				CE23C08A23FCEC00001177D6 /* qapi-visit-net.c */,
				CE23C10723FCEC06001177D6 /* qapi-visit-net.h */,
				CE23C10923FCEC06001177D6 /* qapi-visit-qdev.c */,
				CE23C08823FCEBFF001177D6 /* qapi-visit-qdev.h */,
				CE23C0E423FCEC04001177D6 /* qapi-visit-qom.c */,
				CE23C0C323FCEC02001177D6 /* qapi-visit-qom.h */,
				CE23C13623FCEC08001177D6 /* qapi-visit-rdma.c */,
				CE23C0B023FCEC01001177D6 /* qapi-visit-rdma.h */,
				CE23C0F723FCEC05001177D6 /* qapi-visit-rocker.c */,
				CE23C0A023FCEC01001177D6 /* qapi-visit-rocker.h */,
				CE23C0F523FCEC05001177D6 /* qapi-visit-run-state.c */,
				CE23C14323FCEC09001177D6 /* qapi-visit-run-state.h */,
				CE23C10623FCEC05001177D6 /* qapi-visit-sockets.c */,
				CE23C09723FCEC00001177D6 /* qapi-visit-sockets.h */,
				CE23C07F23FCEBFF001177D6 /* qapi-visit-tpm.c */,
				CE23C11923FCEC06001177D6 /* qapi-visit-tpm.h */,
				CE23C0E523FCEC04001177D6 /* qapi-visit-trace.c */,
				CE23C09023FCEC00001177D6 /* qapi-visit-trace.h */,
				CE23C0A623FCEC01001177D6 /* qapi-visit-transaction.c */,
				CE23C10C23FCEC06001177D6 /* qapi-visit-transaction.h */,
				CE23C0B723FCEC02001177D6 /* qapi-visit-ui.c */,
				CE23C0A323FCEC01001177D6 /* qapi-visit-ui.h */,
				CE23C13523FCEC08001177D6 /* qapi-visit.c */,
				CE23C14C23FCEC09001177D6 /* qapi-visit.h */,
			);
			name = Generated;
			sourceTree = "<group>";
		};
		CE4AA1462262FB58002E4A54 /* CocoaSpice */ = {
			isa = PBXGroup;
			children = (
				CE66450E2269355F00B0849A /* CocoaSpice.h */,
				CE4AA14A2264004F002E4A54 /* CSConnection.h */,
				CE4AA14B2264004F002E4A54 /* CSConnection.m */,
				CE4AA14D22642EB4002E4A54 /* CSConnectionDelegate.h */,
				CE4AA1472263B24F002E4A54 /* CSDisplayMetal.h */,
				CE4AA1482263B24F002E4A54 /* CSDisplayMetal.m */,
				CE66450F226935F000B0849A /* CSInput.h */,
				CE664510226935F000B0849A /* CSInput.m */,
				CE26FC23226EBC5A0090BE9B /* CSMain.h */,
				CE26FC24226EBC5A0090BE9B /* CSMain.m */,
			);
			path = CocoaSpice;
			sourceTree = "<group>";
		};
		CE550BC0225947990063E575 = {
			isa = PBXGroup;
			children = (
				CE258ACC22715F8300E5A333 /* README.md */,
				CE4AA1462262FB58002E4A54 /* CocoaSpice */,
				CE31C242225E543A00A965DD /* Configuration */,
				CE5E4954225C593C00148CEF /* ConfigurationViews */,
				CEFE75D8228933870050ABCC /* gstreamer */,
				CE5F1659226138AB00F3D56B /* Managers */,
				CECC76492273A7AE0059B955 /* qapi */,
				CE2D63CE2265150F00FC7E63 /* Renderer */,
				CE7BED4D22600F5000A1E1B6 /* Views */,
				CE550BCB225947990063E575 /* UTM */,
				CE9D18F72265410E00355E14 /* qemu */,
				CE550BCA225947990063E575 /* Products */,
				CE2D63D622653C7300FC7E63 /* Frameworks */,
			);
			sourceTree = "<group>";
			usesTabs = 0;
		};
		CE550BCA225947990063E575 /* Products */ = {
			isa = PBXGroup;
			children = (
				CE550BC9225947990063E575 /* UTM.app */,
			);
			name = Products;
			sourceTree = "<group>";
		};
		CE550BCB225947990063E575 /* UTM */ = {
			isa = PBXGroup;
			children = (
				521F3EFB2414F73800130500 /* Localizable.strings */,
				CE550BCC225947990063E575 /* AppDelegate.h */,
				CE550BCD225947990063E575 /* AppDelegate.m */,
				CE550BD2225947990063E575 /* Main.storyboard */,
				CE550BD52259479D0063E575 /* Assets.xcassets */,
				CE550BD72259479D0063E575 /* LaunchScreen.storyboard */,
				CE550BDA2259479D0063E575 /* Info.plist */,
				CE550BDB2259479D0063E575 /* main.m */,
			);
			path = UTM;
			sourceTree = "<group>";
		};
		CE5E4954225C593C00148CEF /* ConfigurationViews */ = {
			isa = PBXGroup;
			children = (
				CEDC1DEF2260EE34008D9A6D /* StaticDataTableViewController */,
				CE31C249225EA37400A965DD /* VMConfigViewController.h */,
				CE31C24A225EA37400A965DD /* VMConfigViewController.m */,
				CE74C27B225D88EC004E4FF1 /* VMConfigCreateViewController.h */,
				CE31C24C225EA4A200A965DD /* VMConfigCreateViewController.m */,
				CE74C281225D88EC004E4FF1 /* VMConfigDisplayViewController.h */,
				CE74C27D225D88EC004E4FF1 /* VMConfigDisplayViewController.m */,
				CE2C67D9227F769300AEF1D0 /* VMConfigDriveCreateViewController.h */,
				CE2C67DA227F769300AEF1D0 /* VMConfigDriveCreateViewController.m */,
				CE74C287225D88ED004E4FF1 /* VMConfigDriveDetailViewController.h */,
				CE74C27E225D88EC004E4FF1 /* VMConfigDriveDetailViewController.m */,
				CE2C67D6227F6F1200AEF1D0 /* VMConfigDrivePickerViewController.h */,
				CE2C67D7227F6F1200AEF1D0 /* VMConfigDrivePickerViewController.m */,
				CE7BED4A225FBB8600A1E1B6 /* VMConfigDrivesViewController.h */,
				CE7BED4B225FBB8600A1E1B6 /* VMConfigDrivesViewController.m */,
				CE5E4956225C5A4400148CEF /* VMConfigExistingViewController.h */,
				CE5E4957225C5A4400148CEF /* VMConfigExistingViewController.m */,
				CE74C282225D88ED004E4FF1 /* VMConfigInputViewController.h */,
				CE74C27F225D88EC004E4FF1 /* VMConfigInputViewController.m */,
				CE74C27C225D88EC004E4FF1 /* VMConfigNetworkingViewController.h */,
				CE74C276225D88EC004E4FF1 /* VMConfigNetworkingViewController.m */,
				CE74C27A225D88EC004E4FF1 /* VMConfigPrintingViewController.h */,
				CE74C279225D88EC004E4FF1 /* VMConfigPrintingViewController.m */,
				CE74C286225D88ED004E4FF1 /* VMConfigSharingViewController.h */,
				CE74C280225D88EC004E4FF1 /* VMConfigSharingViewController.m */,
				CE74C283225D88ED004E4FF1 /* VMConfigSoundViewController.h */,
				CE74C284225D88ED004E4FF1 /* VMConfigSoundViewController.m */,
				CE74C277225D88EC004E4FF1 /* VMConfigSystemViewController.h */,
				CE74C285225D88ED004E4FF1 /* VMConfigSystemViewController.m */,
				423BCE67240F6A8A001989AC /* VMConfigSystemArgumentsViewController.h */,
				423BCE65240F6A80001989AC /* VMConfigSystemArgumentsViewController.m */,
			);
			path = ConfigurationViews;
			sourceTree = "<group>";
		};
		CE5F1659226138AB00F3D56B /* Managers */ = {
			isa = PBXGroup;
			children = (
				CE36B26822763F28004A1435 /* UTMJSONStream.h */,
				CE36B26922763F28004A1435 /* UTMJSONStream.m */,
				CE36B27E227665B7004A1435 /* UTMJSONStreamDelegate.h */,
				CE9D197A226542FE00355E14 /* UTMQemu.h */,
				CE9D197B226542FE00355E14 /* UTMQemu.m */,
				CED33AE12267893D00FF1977 /* UTMQemuImg.h */,
				CED33AE22267893D00FF1977 /* UTMQemuImg.m */,
				CE36B27F227668D1004A1435 /* UTMQemuManager.h */,
				CE36B280227668D1004A1435 /* UTMQemuManager.m */,
				CE8E6620227E5DF2003B9903 /* UTMQemuManagerDelegate.h */,
				CED33ADE2267892200FF1977 /* UTMQemuSystem.h */,
				CED33ADF2267892200FF1977 /* UTMQemuSystem.m */,
				CE2B89352262B2F600C6D9D8 /* UTMVirtualMachineDelegate.h */,
				CE2B89332262A21E00C6D9D8 /* UTMVirtualMachine.h */,
				CE5F165B2261395000F3D56B /* UTMVirtualMachine.m */,
			);
			path = Managers;
			sourceTree = "<group>";
		};
		CE7BED4D22600F5000A1E1B6 /* Views */ = {
			isa = PBXGroup;
			children = (
				CE3ADD682411C661002D6A5F /* VMCursor.h */,
				CE3ADD692411C661002D6A5F /* VMCursor.m */,
				CED33AE42267CAB500FF1977 /* VMDisplayMetalViewController.h */,
				CED33AE52267CAB500FF1977 /* VMDisplayMetalViewController.m */,
				CE3ADD65240EFBCA002D6A5F /* VMDisplayMetalViewController+Keyboard.h */,
				CE3ADD66240EFBCA002D6A5F /* VMDisplayMetalViewController+Keyboard.m */,
				CEEB66442284B942002737B2 /* VMKeyboardButton.h */,
				CEEB66452284B942002737B2 /* VMKeyboardButton.m */,
				CE4507D0226A5BE200A28D22 /* VMKeyboardView.h */,
				CE4507D1226A5BE200A28D22 /* VMKeyboardView.m */,
				CE4507D3226A5C9900A28D22 /* VMKeyboardViewDelegate.h */,
				CE550BCF225947990063E575 /* VMListViewController.h */,
				CE550BD0225947990063E575 /* VMListViewController.m */,
				CE550BE222596E790063E575 /* VMListViewCell.h */,
				CE550BE322596E790063E575 /* VMListViewCell.m */,
			);
			path = Views;
			sourceTree = "<group>";
		};
		CECC76492273A7AE0059B955 /* qapi */ = {
			isa = PBXGroup;
			children = (
				CE36B2672275312A004A1435 /* Generated */,
				CE35599C2273AEA20059CB2D /* cf-input-visitor.h */,
				CE3559992273AEA10059CB2D /* cf-output-visitor.h */,
				CE35599D2273AEA20059CB2D /* dealloc-visitor.h */,
				CE35599A2273AEA20059CB2D /* error.h */,
				CECC76562273A88F0059B955 /* qemu-compat.h */,
				CE3559A32273B49D0059CB2D /* qerror.h */,
				CE3559A12273AEE80059CB2D /* queue.h */,
				CE35599B2273AEA20059CB2D /* util.h */,
				CE35599F2273AEA20059CB2D /* visitor-impl.h */,
				CE35599E2273AEA20059CB2D /* visitor.h */,
				CECC764C2273A7D50059B955 /* cf-input-visitor.c */,
				CECC76502273A7D50059B955 /* cf-output-visitor.c */,
				CE36B1542275061B004A1435 /* error.c */,
				CECC764D2273A7D50059B955 /* qapi-dealloc-visitor.c */,
				CECC764E2273A7D50059B955 /* qapi-util.c */,
				CECC764F2273A7D50059B955 /* qapi-visit-core.c */,
			);
			path = qapi;
			sourceTree = "<group>";
		};
		CEDC1DEF2260EE34008D9A6D /* StaticDataTableViewController */ = {
			isa = PBXGroup;
			children = (
				CEDC1DF02260EE4B008D9A6D /* StaticDataTableViewController.h */,
				CEDC1DF12260EE4B008D9A6D /* StaticDataTableViewController.m */,
			);
			path = StaticDataTableViewController;
			sourceTree = "<group>";
		};
		CEFE75D8228933870050ABCC /* gstreamer */ = {
			isa = PBXGroup;
			children = (
				CEFE75DA228933DE0050ABCC /* gst_ios_init.h */,
				CEFE75D9228933DE0050ABCC /* gst_ios_init.m */,
			);
			path = gstreamer;
			sourceTree = "<group>";
		};
/* End PBXGroup section */

/* Begin PBXNativeTarget section */
		CE550BC8225947990063E575 /* UTM */ = {
			isa = PBXNativeTarget;
			buildConfigurationList = CE550BDF2259479D0063E575 /* Build configuration list for PBXNativeTarget "UTM" */;
			buildPhases = (
				CE550BC5225947990063E575 /* Sources */,
				CE550BC6225947990063E575 /* Frameworks */,
				CE550BC7225947990063E575 /* Resources */,
				CE2D64A022653C8700FC7E63 /* Embed Libraries */,
			);
			buildRules = (
			);
			dependencies = (
			);
			name = UTM;
			productName = UTM;
			productReference = CE550BC9225947990063E575 /* UTM.app */;
			productType = "com.apple.product-type.application";
		};
/* End PBXNativeTarget section */

/* Begin PBXProject section */
		CE550BC1225947990063E575 /* Project object */ = {
			isa = PBXProject;
			attributes = {
				LastUpgradeCheck = 1020;
				ORGANIZATIONNAME = osy;
				TargetAttributes = {
					CE550BC8225947990063E575 = {
						CreatedOnToolsVersion = 10.2;
					};
				};
			};
			buildConfigurationList = CE550BC4225947990063E575 /* Build configuration list for PBXProject "UTM" */;
			compatibilityVersion = "Xcode 9.3";
			developmentRegion = en;
			hasScannedForEncodings = 0;
			knownRegions = (
				en,
				Base,
				"zh-Hans",
			);
			mainGroup = CE550BC0225947990063E575;
			productRefGroup = CE550BCA225947990063E575 /* Products */;
			projectDirPath = "";
			projectRoot = "";
			targets = (
				CE550BC8225947990063E575 /* UTM */,
			);
		};
/* End PBXProject section */

/* Begin PBXResourcesBuildPhase section */
		CE550BC7225947990063E575 /* Resources */ = {
			isa = PBXResourcesBuildPhase;
			buildActionMask = 2147483647;
			files = (
				521F3EF92414F73800130500 /* Localizable.strings in Resources */,
				CE9D18F82265410E00355E14 /* qemu in Resources */,
				CE550BD92259479D0063E575 /* LaunchScreen.storyboard in Resources */,
				CE550BD62259479D0063E575 /* Assets.xcassets in Resources */,
				CE550BD4225947990063E575 /* Main.storyboard in Resources */,
			);
			runOnlyForDeploymentPostprocessing = 0;
		};
/* End PBXResourcesBuildPhase section */

/* Begin PBXSourcesBuildPhase section */
		CE550BC5225947990063E575 /* Sources */ = {
			isa = PBXSourcesBuildPhase;
			buildActionMask = 2147483647;
			files = (
				CE23C1CA23FCEC0A001177D6 /* qapi-types-rocker.c in Sources */,
				CE550BD1225947990063E575 /* VMListViewController.m in Sources */,
				CE23C17723FCEC0A001177D6 /* qapi-commands-crypto.c in Sources */,
				CE23C1B923FCEC0A001177D6 /* qapi-events-char.c in Sources */,
				CE31C24D225EA4A200A965DD /* VMConfigCreateViewController.m in Sources */,
				CE23C19B23FCEC0A001177D6 /* qapi-events-error.c in Sources */,
				CE23C17423FCEC0A001177D6 /* qapi-visit-block.c in Sources */,
				CE23C1B323FCEC0A001177D6 /* qapi-events-misc.c in Sources */,
				CE23C18323FCEC0A001177D6 /* qapi-visit-crypto.c in Sources */,
				CE23C16223FCEC0A001177D6 /* qapi-visit-tpm.c in Sources */,
				CE23C19623FCEC0A001177D6 /* qapi-visit-trace.c in Sources */,
				CE23C1D023FCEC0A001177D6 /* qapi-events-rocker.c in Sources */,
				CE23C19523FCEC0A001177D6 /* qapi-visit-qom.c in Sources */,
				CE23C1BD23FCEC0A001177D6 /* qapi-types-job.c in Sources */,
				CE9D197C226542FE00355E14 /* UTMQemu.m in Sources */,
				CE23C1AB23FCEC0A001177D6 /* qapi-visit-machine.c in Sources */,
				CE23C18E23FCEC0A001177D6 /* qapi-commands-machine-target.c in Sources */,
				CE23C1C723FCEC0A001177D6 /* qapi-events.c in Sources */,
				CE23C17A23FCEC0A001177D6 /* qapi-events-introspect.c in Sources */,
				CE23C1C623FCEC0A001177D6 /* qapi-events-audio.c in Sources */,
				CE74C288225D88ED004E4FF1 /* VMConfigNetworkingViewController.m in Sources */,
				CE23C1B823FCEC0A001177D6 /* qapi-events-ui.c in Sources */,
				CE23C1A523FCEC0A001177D6 /* qapi-visit-misc.c in Sources */,
				CE74C28E225D88ED004E4FF1 /* VMConfigSharingViewController.m in Sources */,
				CE23C19723FCEC0A001177D6 /* qapi-commands-block.c in Sources */,
				CE23C1AE23FCEC0A001177D6 /* qapi-visit-machine-target.c in Sources */,
				CE23C1A923FCEC0A001177D6 /* qapi-visit-qdev.c in Sources */,
				CECC76542273A7D50059B955 /* qapi-visit-core.c in Sources */,
				CE23C1C123FCEC0A001177D6 /* qapi-visit-rdma.c in Sources */,
				CE23C1B123FCEC0A001177D6 /* qapi-types-trace.c in Sources */,
				CE23C18623FCEC0A001177D6 /* qapi-types-migration.c in Sources */,
				CE23C17B23FCEC0A001177D6 /* qapi-types-net.c in Sources */,
				CE23C1BC23FCEC0A001177D6 /* qapi-types-rdma.c in Sources */,
				CE23C16323FCEC0A001177D6 /* qapi-commands-rocker.c in Sources */,
				CEFE75DB228933DE0050ABCC /* gst_ios_init.m in Sources */,
				CECC76512273A7D50059B955 /* cf-input-visitor.c in Sources */,
				CE23C16623FCEC0A001177D6 /* qapi-commands-char.c in Sources */,
				CE23C18823FCEC0A001177D6 /* qapi-visit-migration.c in Sources */,
				CE23C1A023FCEC0A001177D6 /* qapi-commands-error.c in Sources */,
				CE74C28F225D88ED004E4FF1 /* VMConfigSoundViewController.m in Sources */,
				CE36B26A22763F28004A1435 /* UTMJSONStream.m in Sources */,
				CE23C18023FCEC0A001177D6 /* qapi-commands-sockets.c in Sources */,
				CE2C67D8227F6F1200AEF1D0 /* VMConfigDrivePickerViewController.m in Sources */,
				CE2C67DB227F769300AEF1D0 /* VMConfigDriveCreateViewController.m in Sources */,
				CE26FC25226EBC5A0090BE9B /* CSMain.m in Sources */,
				CE23C19223FCEC0A001177D6 /* qapi-visit-block-core.c in Sources */,
				CECC76532273A7D50059B955 /* qapi-util.c in Sources */,
				CE23C1CE23FCEC0A001177D6 /* qapi-commands-job.c in Sources */,
				CE4507D2226A5BE200A28D22 /* VMKeyboardView.m in Sources */,
				CE23C16A23FCEC0A001177D6 /* qapi-commands-net.c in Sources */,
				CE23C18423FCEC0A001177D6 /* qapi-types-common.c in Sources */,
				CE5E4958225C5A4400148CEF /* VMConfigExistingViewController.m in Sources */,
				CE23C1BF23FCEC0A001177D6 /* qapi-types-transaction.c in Sources */,
				CE23C1C523FCEC0A001177D6 /* qapi-events-machine-target.c in Sources */,
				CE23C1BA23FCEC0A001177D6 /* qapi-types-misc.c in Sources */,
				CE550BE422596E790063E575 /* VMListViewCell.m in Sources */,
				CE23C1CD23FCEC0A001177D6 /* qapi-commands-qom.c in Sources */,
				CE23C19D23FCEC0A001177D6 /* qapi-visit-rocker.c in Sources */,
				CE23C16923FCEC0A001177D6 /* qapi-visit-net.c in Sources */,
				CE23C1A323FCEC0A001177D6 /* qapi-events-net.c in Sources */,
				CE74C28A225D88ED004E4FF1 /* VMConfigPrintingViewController.m in Sources */,
				CE23C19C23FCEC0A001177D6 /* qapi-visit-run-state.c in Sources */,
				CE23C18223FCEC0A001177D6 /* qapi-commands-tpm.c in Sources */,
				423BCE66240F6A80001989AC /* VMConfigSystemArgumentsViewController.m in Sources */,
				CE23C1A423FCEC0A001177D6 /* qapi-visit-common.c in Sources */,
				CE23C16823FCEC0A001177D6 /* qapi-events-trace.c in Sources */,
				CE23C17123FCEC0A001177D6 /* qapi-events-qdev.c in Sources */,
				CE23C18A23FCEC0A001177D6 /* qapi-events-dump.c in Sources */,
				CE23C18F23FCEC0A001177D6 /* qapi-types-tpm.c in Sources */,
				CE23C19823FCEC0A001177D6 /* qapi-visit-char.c in Sources */,
				CE23C1AF23FCEC0A001177D6 /* qapi-types-error.c in Sources */,
				CE23C17223FCEC0A001177D6 /* qapi-commands-authz.c in Sources */,
				CE23C17C23FCEC0A001177D6 /* qapi-types.c in Sources */,
				CE23C17823FCEC0A001177D6 /* qapi-events-sockets.c in Sources */,
				CE23C1A723FCEC0A001177D6 /* qapi-visit-sockets.c in Sources */,
				CE23C18523FCEC0A001177D6 /* qapi-events-misc-target.c in Sources */,
				CE23C1A823FCEC0A001177D6 /* qapi-commands-common.c in Sources */,
				CE23C16523FCEC0A001177D6 /* qapi-types-run-state.c in Sources */,
				CE23C1BE23FCEC0A001177D6 /* qapi-commands-machine.c in Sources */,
				CE23C1C423FCEC0A001177D6 /* qapi-commands-misc-target.c in Sources */,
				CE23C19323FCEC0A001177D6 /* qapi-visit-introspect.c in Sources */,
				CE23C1B523FCEC0A001177D6 /* qapi-commands-qdev.c in Sources */,
				CE550BDC2259479D0063E575 /* main.m in Sources */,
				CE23C19E23FCEC0A001177D6 /* qapi-types-introspect.c in Sources */,
				CE23C1CF23FCEC0A001177D6 /* qapi-types-machine.c in Sources */,
				CE23C1AA23FCEC0A001177D6 /* qapi-commands-transaction.c in Sources */,
				CE5F165C2261395000F3D56B /* UTMVirtualMachine.m in Sources */,
				CE23C17523FCEC0A001177D6 /* qapi-events-qom.c in Sources */,
				CE23C16F23FCEC0A001177D6 /* qapi-commands-migration.c in Sources */,
				CE23C1C823FCEC0A001177D6 /* qapi-visit-misc-target.c in Sources */,
				CE23C17D23FCEC0A001177D6 /* qapi-visit-ui.c in Sources */,
				CE23C1AD23FCEC0A001177D6 /* qapi-commands-trace.c in Sources */,
				CE23C1C023FCEC0A001177D6 /* qapi-visit.c in Sources */,
				CE3ADD6A2411C661002D6A5F /* VMCursor.m in Sources */,
				CE4AA1492263B24F002E4A54 /* CSDisplayMetal.m in Sources */,
				CEDC1DF22260EE4B008D9A6D /* StaticDataTableViewController.m in Sources */,
				CE23C1C323FCEC0A001177D6 /* qapi-events-tpm.c in Sources */,
				CE23C1C923FCEC0A001177D6 /* qapi-events-job.c in Sources */,
				CECC76522273A7D50059B955 /* qapi-dealloc-visitor.c in Sources */,
				CE23C16C23FCEC0A001177D6 /* qapi-visit-job.c in Sources */,
				CE550BCE225947990063E575 /* AppDelegate.m in Sources */,
				CE664511226935F000B0849A /* CSInput.m in Sources */,
				CE74C290225D88ED004E4FF1 /* VMConfigSystemViewController.m in Sources */,
				CE23C16723FCEC0A001177D6 /* qapi-types-block.c in Sources */,
				CE23C17F23FCEC0A001177D6 /* qapi-events-machine.c in Sources */,
				CE23C1A223FCEC0A001177D6 /* qapi-types-ui.c in Sources */,
				CE23C1B723FCEC0A001177D6 /* qapi-types-dump.c in Sources */,
				CE23C1CC23FCEC0A001177D6 /* qapi-types-machine-target.c in Sources */,
				CE23C1B223FCEC0A001177D6 /* qapi-events-block.c in Sources */,
				CE23C16E23FCEC0A001177D6 /* qapi-types-block-core.c in Sources */,
				CE31C24B225EA37400A965DD /* VMConfigViewController.m in Sources */,
				CE23C17623FCEC0A001177D6 /* qapi-events-transaction.c in Sources */,
				CE23C19023FCEC0A001177D6 /* qapi-commands-dump.c in Sources */,
				CEEB66462284B942002737B2 /* VMKeyboardButton.m in Sources */,
				CE23C1A623FCEC0A001177D6 /* qapi-commands-introspect.c in Sources */,
				CE23C1AC23FCEC0A001177D6 /* qapi-types-sockets.c in Sources */,
				CE23C19A23FCEC0A001177D6 /* qapi-events-block-core.c in Sources */,
				CE36B281227668D1004A1435 /* UTMQemuManager.m in Sources */,
				CE23C19423FCEC0A001177D6 /* qapi-types-crypto.c in Sources */,
				CE23C1C223FCEC0A001177D6 /* qapi-types-qom.c in Sources */,
				CE23C19F23FCEC0A001177D6 /* qapi-commands-rdma.c in Sources */,
				CE74C28C225D88ED004E4FF1 /* VMConfigDriveDetailViewController.m in Sources */,
				CE3ADD67240EFBCA002D6A5F /* VMDisplayMetalViewController+Keyboard.m in Sources */,
				CE23C18B23FCEC0A001177D6 /* qapi-builtin-types.c in Sources */,
				CE23C19923FCEC0A001177D6 /* qapi-events-migration.c in Sources */,
				CE23C18923FCEC0A001177D6 /* qapi-commands.c in Sources */,
				CE23C17023FCEC0A001177D6 /* qapi-commands-audio.c in Sources */,
				CE23C18C23FCEC0A001177D6 /* qapi-events-common.c in Sources */,
				CE23C1B423FCEC0A001177D6 /* qapi-events-crypto.c in Sources */,
				CED33AE62267CAB500FF1977 /* VMDisplayMetalViewController.m in Sources */,
				CE31C245225E555600A965DD /* UTMConfiguration.m in Sources */,
				CE23C1CB23FCEC0A001177D6 /* qapi-commands-misc.c in Sources */,
				CE23C1A123FCEC0A001177D6 /* qapi-events-run-state.c in Sources */,
				CE23C17323FCEC0A001177D6 /* qapi-visit-transaction.c in Sources */,
				CE23C16423FCEC0A001177D6 /* qapi-commands-ui.c in Sources */,
				CE23C18723FCEC0A001177D6 /* qapi-events-authz.c in Sources */,
				CE23C19123FCEC0A001177D6 /* qapi-commands-block-core.c in Sources */,
				CE23C18D23FCEC0A001177D6 /* qapi-types-authz.c in Sources */,
				CE23C1D123FCEC0A001177D6 /* qapi-types-qdev.c in Sources */,
				CE7BED4C225FBB8600A1E1B6 /* VMConfigDrivesViewController.m in Sources */,
				CE23C16B23FCEC0A001177D6 /* qapi-dispatch-events.c in Sources */,
				CE23C17E23FCEC0A001177D6 /* qapi-visit-authz.c in Sources */,
				CED33AE02267892200FF1977 /* UTMQemuSystem.m in Sources */,
				CE23C16123FCEC0A001177D6 /* qapi-commands-run-state.c in Sources */,
				CE74C28D225D88ED004E4FF1 /* VMConfigInputViewController.m in Sources */,
				CE23C1D323FCEC0A001177D6 /* qapi-types-misc-target.c in Sources */,
				CE23C1BB23FCEC0A001177D6 /* qapi-events-rdma.c in Sources */,
				CE2D63D42265154700FC7E63 /* UTMShaders.metal in Sources */,
				CE23C17923FCEC0A001177D6 /* qapi-visit-dump.c in Sources */,
				CE23C1D223FCEC0A001177D6 /* qapi-visit-error.c in Sources */,
				CE36B1552275061B004A1435 /* error.c in Sources */,
				CECC76552273A7D50059B955 /* cf-output-visitor.c in Sources */,
				CE23C1B023FCEC0A001177D6 /* qapi-types-audio.c in Sources */,
				CED33AE32267893D00FF1977 /* UTMQemuImg.m in Sources */,
				CE23C1B623FCEC0A001177D6 /* qapi-types-char.c in Sources */,
				CE74C28B225D88ED004E4FF1 /* VMConfigDisplayViewController.m in Sources */,
				CE4AA14C2264004F002E4A54 /* CSConnection.m in Sources */,
				CE23C18123FCEC0A001177D6 /* qapi-visit-audio.c in Sources */,
				CE23C16D23FCEC0A001177D6 /* qapi-builtin-visit.c in Sources */,
				CE2D63D32265154700FC7E63 /* UTMRenderer.m in Sources */,
			);
			runOnlyForDeploymentPostprocessing = 0;
		};
/* End PBXSourcesBuildPhase section */

/* Begin PBXVariantGroup section */
		521F3EFB2414F73800130500 /* Localizable.strings */ = {
			isa = PBXVariantGroup;
			children = (
				521F3EFA2414F73800130500 /* zh-Hans */,
			);
			name = Localizable.strings;
			sourceTree = "<group>";
			usesTabs = 0;
		};
		CE550BD2225947990063E575 /* Main.storyboard */ = {
			isa = PBXVariantGroup;
			children = (
				CE550BD3225947990063E575 /* Base */,
				7D75C517240427170098CF2F /* zh-Hans */,
			);
			name = Main.storyboard;
			sourceTree = "<group>";
		};
		CE550BD72259479D0063E575 /* LaunchScreen.storyboard */ = {
			isa = PBXVariantGroup;
			children = (
				CE550BD82259479D0063E575 /* Base */,
			);
			name = LaunchScreen.storyboard;
			sourceTree = "<group>";
		};
/* End PBXVariantGroup section */

/* Begin XCBuildConfiguration section */
		CE550BDD2259479D0063E575 /* Debug */ = {
			isa = XCBuildConfiguration;
			buildSettings = {
				ALWAYS_SEARCH_USER_PATHS = NO;
				CLANG_ANALYZER_LOCALIZABILITY_NONLOCALIZED = YES;
				CLANG_ANALYZER_NONNULL = YES;
				CLANG_ANALYZER_NUMBER_OBJECT_CONVERSION = YES_AGGRESSIVE;
				CLANG_CXX_LANGUAGE_STANDARD = "gnu++14";
				CLANG_CXX_LIBRARY = "libc++";
				CLANG_ENABLE_MODULES = YES;
				CLANG_ENABLE_OBJC_ARC = YES;
				CLANG_ENABLE_OBJC_WEAK = YES;
				CLANG_WARN_BLOCK_CAPTURE_AUTORELEASING = YES;
				CLANG_WARN_BOOL_CONVERSION = YES;
				CLANG_WARN_COMMA = YES;
				CLANG_WARN_CONSTANT_CONVERSION = YES;
				CLANG_WARN_DEPRECATED_OBJC_IMPLEMENTATIONS = YES;
				CLANG_WARN_DIRECT_OBJC_ISA_USAGE = YES_ERROR;
				CLANG_WARN_DOCUMENTATION_COMMENTS = YES;
				CLANG_WARN_EMPTY_BODY = YES;
				CLANG_WARN_ENUM_CONVERSION = YES;
				CLANG_WARN_INFINITE_RECURSION = YES;
				CLANG_WARN_INT_CONVERSION = YES;
				CLANG_WARN_NON_LITERAL_NULL_CONVERSION = YES;
				CLANG_WARN_OBJC_IMPLICIT_RETAIN_SELF = YES;
				CLANG_WARN_OBJC_LITERAL_CONVERSION = YES;
				CLANG_WARN_OBJC_ROOT_CLASS = YES_ERROR;
				CLANG_WARN_RANGE_LOOP_ANALYSIS = YES;
				CLANG_WARN_STRICT_PROTOTYPES = YES;
				CLANG_WARN_SUSPICIOUS_MOVE = YES;
				CLANG_WARN_UNGUARDED_AVAILABILITY = YES_AGGRESSIVE;
				CLANG_WARN_UNREACHABLE_CODE = YES;
				CLANG_WARN__DUPLICATE_METHOD_MATCH = YES;
				CODE_SIGN_IDENTITY = "iPhone Developer";
				COPY_PHASE_STRIP = NO;
				DEBUG_INFORMATION_FORMAT = dwarf;
				ENABLE_STRICT_OBJC_MSGSEND = YES;
				ENABLE_TESTABILITY = YES;
				GCC_C_LANGUAGE_STANDARD = gnu11;
				GCC_DYNAMIC_NO_PIC = NO;
				GCC_NO_COMMON_BLOCKS = YES;
				GCC_OPTIMIZATION_LEVEL = 0;
				GCC_PREPROCESSOR_DEFINITIONS = (
					"DEBUG=1",
					"$(inherited)",
				);
				GCC_WARN_64_TO_32_BIT_CONVERSION = YES;
				GCC_WARN_ABOUT_RETURN_TYPE = YES_ERROR;
				GCC_WARN_UNDECLARED_SELECTOR = YES;
				GCC_WARN_UNINITIALIZED_AUTOS = YES_AGGRESSIVE;
				GCC_WARN_UNUSED_FUNCTION = YES;
				GCC_WARN_UNUSED_VARIABLE = YES;
				IPHONEOS_DEPLOYMENT_TARGET = 12.2;
				MTL_ENABLE_DEBUG_INFO = INCLUDE_SOURCE;
				MTL_FAST_MATH = YES;
				ONLY_ACTIVE_ARCH = YES;
				SDKROOT = iphoneos;
			};
			name = Debug;
		};
		CE550BDE2259479D0063E575 /* Release */ = {
			isa = XCBuildConfiguration;
			buildSettings = {
				ALWAYS_SEARCH_USER_PATHS = NO;
				CLANG_ANALYZER_LOCALIZABILITY_NONLOCALIZED = YES;
				CLANG_ANALYZER_NONNULL = YES;
				CLANG_ANALYZER_NUMBER_OBJECT_CONVERSION = YES_AGGRESSIVE;
				CLANG_CXX_LANGUAGE_STANDARD = "gnu++14";
				CLANG_CXX_LIBRARY = "libc++";
				CLANG_ENABLE_MODULES = YES;
				CLANG_ENABLE_OBJC_ARC = YES;
				CLANG_ENABLE_OBJC_WEAK = YES;
				CLANG_WARN_BLOCK_CAPTURE_AUTORELEASING = YES;
				CLANG_WARN_BOOL_CONVERSION = YES;
				CLANG_WARN_COMMA = YES;
				CLANG_WARN_CONSTANT_CONVERSION = YES;
				CLANG_WARN_DEPRECATED_OBJC_IMPLEMENTATIONS = YES;
				CLANG_WARN_DIRECT_OBJC_ISA_USAGE = YES_ERROR;
				CLANG_WARN_DOCUMENTATION_COMMENTS = YES;
				CLANG_WARN_EMPTY_BODY = YES;
				CLANG_WARN_ENUM_CONVERSION = YES;
				CLANG_WARN_INFINITE_RECURSION = YES;
				CLANG_WARN_INT_CONVERSION = YES;
				CLANG_WARN_NON_LITERAL_NULL_CONVERSION = YES;
				CLANG_WARN_OBJC_IMPLICIT_RETAIN_SELF = YES;
				CLANG_WARN_OBJC_LITERAL_CONVERSION = YES;
				CLANG_WARN_OBJC_ROOT_CLASS = YES_ERROR;
				CLANG_WARN_RANGE_LOOP_ANALYSIS = YES;
				CLANG_WARN_STRICT_PROTOTYPES = YES;
				CLANG_WARN_SUSPICIOUS_MOVE = YES;
				CLANG_WARN_UNGUARDED_AVAILABILITY = YES_AGGRESSIVE;
				CLANG_WARN_UNREACHABLE_CODE = YES;
				CLANG_WARN__DUPLICATE_METHOD_MATCH = YES;
				CODE_SIGN_IDENTITY = "iPhone Developer";
				COPY_PHASE_STRIP = NO;
				DEBUG_INFORMATION_FORMAT = "dwarf-with-dsym";
				ENABLE_NS_ASSERTIONS = NO;
				ENABLE_STRICT_OBJC_MSGSEND = YES;
				GCC_C_LANGUAGE_STANDARD = gnu11;
				GCC_NO_COMMON_BLOCKS = YES;
				GCC_WARN_64_TO_32_BIT_CONVERSION = YES;
				GCC_WARN_ABOUT_RETURN_TYPE = YES_ERROR;
				GCC_WARN_UNDECLARED_SELECTOR = YES;
				GCC_WARN_UNINITIALIZED_AUTOS = YES_AGGRESSIVE;
				GCC_WARN_UNUSED_FUNCTION = YES;
				GCC_WARN_UNUSED_VARIABLE = YES;
				IPHONEOS_DEPLOYMENT_TARGET = 12.2;
				MTL_ENABLE_DEBUG_INFO = NO;
				MTL_FAST_MATH = YES;
				SDKROOT = iphoneos;
				VALIDATE_PRODUCT = YES;
			};
			name = Release;
		};
		CE550BE02259479D0063E575 /* Debug */ = {
			isa = XCBuildConfiguration;
			buildSettings = {
				ASSETCATALOG_COMPILER_APPICON_NAME = AppIcon;
				CODE_SIGN_STYLE = Automatic;
				DEVELOPMENT_TEAM = "";
				ENABLE_BITCODE = NO;
				HEADER_SEARCH_PATHS = (
					"$(PROJECT_DIR)/sysroot-$(PLATFORM_PREFERRED_ARCH)/include",
					"$(PROJECT_DIR)/sysroot-$(PLATFORM_PREFERRED_ARCH)/include/gstreamer-1.0",
					"$(PROJECT_DIR)/sysroot-$(PLATFORM_PREFERRED_ARCH)/include/glib-2.0",
					"$(PROJECT_DIR)/sysroot-$(PLATFORM_PREFERRED_ARCH)/lib/glib-2.0/include",
					"$(PROJECT_DIR)/sysroot-$(PLATFORM_PREFERRED_ARCH)/include/spice-client-glib-2.0",
					"$(PROJECT_DIR)/sysroot-$(PLATFORM_PREFERRED_ARCH)/include/spice-1",
				);
				INFOPLIST_FILE = UTM/Info.plist;
				IPHONEOS_DEPLOYMENT_TARGET = 11.0;
				LD_RUNPATH_SEARCH_PATHS = (
					"$(inherited)",
					"@executable_path/Frameworks",
				);
				LIBRARY_SEARCH_PATHS = (
					"$(PROJECT_DIR)/sysroot-$(PLATFORM_PREFERRED_ARCH)/lib",
					"$(PROJECT_DIR)/sysroot-$(PLATFORM_PREFERRED_ARCH)/lib/gstreamer-1.0",
				);
				PRODUCT_BUNDLE_IDENTIFIER = com.osy86.UTM;
				PRODUCT_NAME = "$(TARGET_NAME)";
				TARGETED_DEVICE_FAMILY = "1,2";
			};
			name = Debug;
		};
		CE550BE12259479D0063E575 /* Release */ = {
			isa = XCBuildConfiguration;
			buildSettings = {
				ASSETCATALOG_COMPILER_APPICON_NAME = AppIcon;
				CODE_SIGN_STYLE = Automatic;
				DEVELOPMENT_TEAM = "";
				ENABLE_BITCODE = NO;
				HEADER_SEARCH_PATHS = (
					"$(PROJECT_DIR)/sysroot-$(PLATFORM_PREFERRED_ARCH)/include",
					"$(PROJECT_DIR)/sysroot-$(PLATFORM_PREFERRED_ARCH)/include/gstreamer-1.0",
					"$(PROJECT_DIR)/sysroot-$(PLATFORM_PREFERRED_ARCH)/include/glib-2.0",
					"$(PROJECT_DIR)/sysroot-$(PLATFORM_PREFERRED_ARCH)/lib/glib-2.0/include",
					"$(PROJECT_DIR)/sysroot-$(PLATFORM_PREFERRED_ARCH)/include/spice-client-glib-2.0",
					"$(PROJECT_DIR)/sysroot-$(PLATFORM_PREFERRED_ARCH)/include/spice-1",
				);
				INFOPLIST_FILE = UTM/Info.plist;
				IPHONEOS_DEPLOYMENT_TARGET = 11.0;
				LD_RUNPATH_SEARCH_PATHS = (
					"$(inherited)",
					"@executable_path/Frameworks",
				);
				LIBRARY_SEARCH_PATHS = (
					"$(PROJECT_DIR)/sysroot-$(PLATFORM_PREFERRED_ARCH)/lib",
					"$(PROJECT_DIR)/sysroot-$(PLATFORM_PREFERRED_ARCH)/lib/gstreamer-1.0",
				);
				PRODUCT_BUNDLE_IDENTIFIER = com.osy86.UTM;
				PRODUCT_NAME = "$(TARGET_NAME)";
				TARGETED_DEVICE_FAMILY = "1,2";
			};
			name = Release;
		};
/* End XCBuildConfiguration section */

/* Begin XCConfigurationList section */
		CE550BC4225947990063E575 /* Build configuration list for PBXProject "UTM" */ = {
			isa = XCConfigurationList;
			buildConfigurations = (
				CE550BDD2259479D0063E575 /* Debug */,
				CE550BDE2259479D0063E575 /* Release */,
			);
			defaultConfigurationIsVisible = 0;
			defaultConfigurationName = Release;
		};
		CE550BDF2259479D0063E575 /* Build configuration list for PBXNativeTarget "UTM" */ = {
			isa = XCConfigurationList;
			buildConfigurations = (
				CE550BE02259479D0063E575 /* Debug */,
				CE550BE12259479D0063E575 /* Release */,
			);
			defaultConfigurationIsVisible = 0;
			defaultConfigurationName = Release;
		};
/* End XCConfigurationList section */
	};
	rootObject = CE550BC1225947990063E575 /* Project object */;
}<|MERGE_RESOLUTION|>--- conflicted
+++ resolved
@@ -7,11 +7,8 @@
 	objects = {
 
 /* Begin PBXBuildFile section */
-<<<<<<< HEAD
 		521F3EF92414F73800130500 /* Localizable.strings in Resources */ = {isa = PBXBuildFile; fileRef = 521F3EFB2414F73800130500 /* Localizable.strings */; };
-=======
 		423BCE66240F6A80001989AC /* VMConfigSystemArgumentsViewController.m in Sources */ = {isa = PBXBuildFile; fileRef = 423BCE65240F6A80001989AC /* VMConfigSystemArgumentsViewController.m */; };
->>>>>>> d2532d14
 		CE23C16123FCEC0A001177D6 /* qapi-commands-run-state.c in Sources */ = {isa = PBXBuildFile; fileRef = CE23C07E23FCEBFF001177D6 /* qapi-commands-run-state.c */; };
 		CE23C16223FCEC0A001177D6 /* qapi-visit-tpm.c in Sources */ = {isa = PBXBuildFile; fileRef = CE23C07F23FCEBFF001177D6 /* qapi-visit-tpm.c */; };
 		CE23C16323FCEC0A001177D6 /* qapi-commands-rocker.c in Sources */ = {isa = PBXBuildFile; fileRef = CE23C08123FCEBFF001177D6 /* qapi-commands-rocker.c */; };
@@ -386,12 +383,9 @@
 /* End PBXCopyFilesBuildPhase section */
 
 /* Begin PBXFileReference section */
-<<<<<<< HEAD
-		521F3EFA2414F73800130500 /* zh-Hans */ = {isa = PBXFileReference; lastKnownFileType = text.plist.strings; name = "zh-Hans"; path = "zh-Hans.lproj/Localizable.strings"; sourceTree = "<group>"; };
-=======
 		423BCE65240F6A80001989AC /* VMConfigSystemArgumentsViewController.m */ = {isa = PBXFileReference; lastKnownFileType = sourcecode.c.objc; path = VMConfigSystemArgumentsViewController.m; sourceTree = "<group>"; };
 		423BCE67240F6A8A001989AC /* VMConfigSystemArgumentsViewController.h */ = {isa = PBXFileReference; lastKnownFileType = sourcecode.c.h; path = VMConfigSystemArgumentsViewController.h; sourceTree = "<group>"; };
->>>>>>> d2532d14
+		521F3EFA2414F73800130500 /* zh-Hans */ = {isa = PBXFileReference; lastKnownFileType = text.plist.strings; name = "zh-Hans"; path = "zh-Hans.lproj/Localizable.strings"; sourceTree = "<group>"; };
 		7D75C517240427170098CF2F /* zh-Hans */ = {isa = PBXFileReference; lastKnownFileType = text.plist.strings; name = "zh-Hans"; path = "zh-Hans.lproj/Main.strings"; sourceTree = "<group>"; };
 		CE23C07B23FCEBFF001177D6 /* qapi-visit-error.h */ = {isa = PBXFileReference; fileEncoding = 4; lastKnownFileType = sourcecode.c.h; name = "qapi-visit-error.h"; path = "sysroot-$(PLATFORM_PREFERRED_ARCH)/qapi/qapi-visit-error.h"; sourceTree = SOURCE_ROOT; };
 		CE23C07C23FCEBFF001177D6 /* qapi-events-machine.h */ = {isa = PBXFileReference; fileEncoding = 4; lastKnownFileType = sourcecode.c.h; name = "qapi-events-machine.h"; path = "sysroot-$(PLATFORM_PREFERRED_ARCH)/qapi/qapi-events-machine.h"; sourceTree = SOURCE_ROOT; };
