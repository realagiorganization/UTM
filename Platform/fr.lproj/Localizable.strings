
/* Configuration */

// Legacy/UTMLegacyQemuConfiguration+Constants.m
"Hard Disk" = "Disque dur";
"CD/DVD" = "CD/DVD";
"Floppy" = "Lecteur de disquettes";
"None" = "Aucun";
"Disk Image" = "Image disque";
"CD/DVD (ISO) Image" = "Image (ISO) de CD/DVD";
"BIOS" = "BIOS";
"Linux Kernel" = "Noyau Linux";
"Linux RAM Disk" = "RAM Disk de Linux";
"Linux Device Tree Binary" = "Binaire d’arborescence de lecteurs de Linux";

// UTMConfiguration.swift
"This configuration is too old and is not supported." = "Cette configuration est trop ancienne et n’est pas prise en charge.";
"This configuration is saved with a newer version of UTM and is not compatible with this version." = "Cette configuration est sauvegardée dans une version plus récente d’UTM et n’est pas compatible avec cette version.";
"An invalid value of '%@' is used in the configuration file." = "Une valeur non valide de '%@' est utilisée dans le fichier de configuration.";
"The backend for this configuration is not supported." = "Le moteur n’est pas pris en charge pour cette configuration.";
"The drive '%@' already exists and cannot be created." = "Le lecteur '%@' existe déjà et ne peut être créé.";
"An internal error has occurred." = "Une erreur interne est survenue.";

// UTMConfigurationInfo.swift
"Virtual Machine" = "Machine virtuelle";

// UTMConfigurationDrive.swift
"%@ (%@): %@" = "%1$@ (%2$@): %3$@";
"none" = "aucun";

// UTMAppleConfiguration.swift
"This is not a valid Apple Virtualization configuration." = "Ceci n’est pas une configuration de virtualisation Apple valide.";
"This virtual machine cannot run on the current host machine." = "Cette machine virtuelle ne peut pas être exécutée sur cette machine hôte.";
"A valid kernel image must be specified." = "Une image de noyau valide doit être spécifiée.";
"This virtual machine contains an invalid hardware model. The configuration may be corrupted or is outdated." = "La machine virtuelle contient un modèle matériel non valide. La configuration est peut-être corrompue ou périmée.";
"Rosetta is not supported on the current host machine." = "Rosetta n’est pas prise en charge sur cette machine hôte.";
"The host operating system needs to be updated to support one or more features requested by the guest." = "Le système d’exploitation de l’hôte doit être mis à jour pour prendre en charge une ou plusieurs fonctionnalités requises par l’invité.";
"Linux" = "Linux";
"macOS" = "macOS";

// UTMAppleConfigurationNetwork.swift
"Shared Network" = "Réseau partagé";
"Bridged (Advanced)" = "Pont (Avancé)";

// UTMAppleConfigurationSerial.swift
"Built-in Terminal" = "Terminal intégré";
"Pseudo-TTY Device" = "Appareil pseudo-TTY";

// UTMAppleConfigurationVirtualization.swift
"Disabled" = "Désactivé";
"Mouse" = "Souris";
"Trackpad" = "Trackpad";

// UTMQemuConfiguration.swift
"Failed to migrate configuration from a previous UTM version." = "Impossible de migrer la configuration depuis une ancienne version d’UTM.";
"UEFI is not supported with this architecture." = "L’UEFI n’est pas pris en charge avec cette architecture";

// QEMUConstant.swift
"Linear" = "Linéaire";
"Nearest Neighbor" = "Au plus proche";
"USB 2.0" = "USB 2.0";
"USB 3.0 (XHCI)" = "USB 3.0 (XHCI)";
"Emulated VLAN" = "VLAN émulé";
"Host Only" = "Hôte uniquement";
"TCP" = "TCP";
"UDP" = "UDP";
"Default" = "Par défaut";
"Italic, Bold" = "Italique, Gras";
"Italic" = "Italique";
"Bold" = "Gras";
"Regular" = "Standard";
"%@ (%@)" = "%1$@ (%2$@)";
"TCP Client Connection" = "Connection Client TCP";
"TCP Server Connection" = "Connection Serveur TCP";
"Automatic Serial Device (max 4)" = "Appareil Série automatique (max 4)";
"Manual Serial Device (advanced)" = "Appareil Série en manuel (avancé)";
"GDB Debug Stub" = "GDB Debug Stub";
"QEMU Monitor (HMP)" = "Moniteur QEMU (HMP)";
"None (Advanced)" = "Aucune (avancé)";
"IDE" = "IDE";
"SCSI" = "SCSI";
"SD Card" = "Carte SD";
"MTD (NAND/NOR)" = "MTD (NAND/NOR)";
"Floppy" = "Lecteur de disquettes";
"PC System Flash" = "Flash PC system";
"VirtIO" = "VirtIO";
"NVMe" = "NVMe";
"USB" = "USB";
"SPICE WebDAV" = "WebDAV via SPICE";
"VirtFS" = "VirtFS";


/* Managers */

/* UTMJSONStream */
"Error parsing JSON." = "Erreur de traitement du fichier JSON";
"Port is not connected." = "Le port n’est pas connecté.";

/* UTMQemu */
"Internal error has occurred." = "Une erreur interne est apparue.";

/* UTMQemuManager */
"Guest panic" = "Panique de l’invité";
"Timed out waiting for RPC." = "Délai d’attente trop long du RPC.";
"Manager being deallocated, killing pending RPC." = "Le gestionnaire a été désalloué, arrêt du RPC en attente.";

// UTMQemuVirtualMachine.swift
"Failed to access drive image path." = "Impossible d’accéder au chemin de l’image du lecteur.";
"Failed to access shared directory." = "Impossible d’accéder au dossier partagé.";
"The virtual machine is in an invalid state." = "La machine virtuelle est dans un état invalide.";

// UTMQemuVirtualMachine.m
"Failed to access data from shortcut." = "Impossible d’accéder aux données à partir du raccourci.";
"This build of UTM does not support emulating the architecture of this VM." = "Cette version d’UTM ne prend pas en charge l’émulation de l’achitecture de cette VM.";
"Error trying to restore external drives and shares: %@" = "Erreur lors de la restauration des lecteurs externes et partages : %@";
"QEMU exited from an error: %@" = "QEMU a quitté avec l’erreur : %@";
"Error trying to start shared directory: %@" = "Erreur lors de la tentative de démarrage du dossier partagé ：%@";
"Error trying to restore removable drives: %@" = "Erreur lors de la tentative de restauration du lecteur amovible : %@";
"Failed to save VM snapshot. Usually this means at least one device does not support snapshots. %@" = "Impossible d’enregistrer l’instantané de la VM. Cela veut dire en général qu’au moins un appareil ne prend pas en charge les instantatés. %@";

// UTMQemuVirtualMachine+SPICE.m
"VM frontend does not support shared directories." = "Le frontend de la VM ne prend pas en charge les dossiers partagés.";
"Cannot start shared directory before SPICE starts." = "Impossible de démarrer le partage de dossiers avant que SPICE n’ait démarré.";

// UTMVirtualMachine.m
"Suspended" = "Suspendue";
"Stopped" = "Arrêtée";
"Starting" = "Déamarre";
"Started" = "Démarrée";
"Pausing" = "Mise en pause";
"Paused" = "En pause";
"Resuming" = "Reprise";
"Stopping" = "Arrêt en cours";
"Failed to load plist" = "Impossible de charger la plist";
"Config format incorrect." = "Format de configuration incorrect.";

// UTMAppleVirtualMachine.swift
"Cannot create virtual terminal." = "Impossible de créer le terminal virtuel.";
"Cannot access resource: %@" = "Impossible d’accéder à la ressource : %@";

// UTMSpiceIO.m
"Failed to start SPICE client." = "Impossible de démarrer le client SPICE";
"Internal error trying to connect to SPICE server." = "Erreur interne en essayant de connecter le serveur SPICE.";

// UTMPendingVirtualMachine.swift
"%@ remaining" = "%@ restant";
"%@/s" = "%@/s";

// UTMWrappedVirtualMachine.swift
"Unavailable" = "Non disponible";
"(Unavailable)" = "(Non disponible)";


/* Platform/iOS */

// UTMMainView.swift
"Waiting for VM to connect to display..." = "En attente de la connection de la VM à l’écran…";
"Port Forward" = "Redirection de port";
"New" = "Ajouter";

// UTMSettingsView.swift
"Settings" = "Réglages";
"Close" = "Fermer";

// VMConfigNetworkPortForwardView.swift
"%@ ➡️ %@" = "%1$@ ➡️ %2$@";

// VMDrivesSettingsView.swift
"Confirm Delete" = "Confirmer la suppression";
"Are you sure you want to permanently delete this disk image?" = "Êtes-vous sûr de vouloir supprimer définitivement cette image disque ?";
"Delete" = "Supprimer";
"EFI Variables" = "Variables EFI";
"%@ Drive" = "Lecteur %@";
"Cancel" = "Annuler";
"Done" = "Terminé";

// VMSettingsView.swift
"Information" = "Information";
"System" = "Système";
"QEMU" = "QEMU";
"Input" = "Entrée";
"Sharing" = "Partage";
"Show all devices…" = "Afficher tous les appareils…";
"Save" = "Enregistrer";
"Devices" = "Périphériques";
"Display" = "Affichage";
"Serial" = "Série";
"Network" = "Réseau";
"Sound" = "Audio";
"Drives" = "Lecteurs";
"Version" = "Version";
"Build" = "Build";

// VMToolbarView.swift
"Power Off" = "Éteindre";
"Quit" = "Quitter";
"Pause" = "Pause";
"Play" = "Démarrer";
"Restart" = "Redémarrer";
"Zoom" = "Zoomer";
"Keyboard" = "Clavier";
"Hide" = "Masquer";

// VMToolbarDisplayMenuView.swift
"Serial %lld: %@" = "Série %lld: %@";
"Display %lld: %@" = "Écran %lld: %@";
"Current Window" = "Fenêtre actuelle";
"Zoom/Reset" = "Zoom/Réinitialiser";
"External Monitor" = "Moniteur externe";
"New Window…" = "Nouvelle fenêtre…";

// VMToolbarDriveMenuView.swift
"Change…" = "Changer…";
"Clear…" = "Effacer…";
"Shared Directory: %@" = "Dossier partagé : %@";
"Eject…" = "Éjecter…";
"Disk" = "Disque";

// VMToolbarUSBMenuView.swift
"No USB devices detected." = "Aucun appareil USB détecté.";

// VMWindowView.swift
"Resume" = "Reprendre";
"Are you sure you want to stop this VM and exit? Any unsaved changes will be lost." = "Êtes-vous sûr de vouloir arrêter cette VM et quitter ? Tout changement apporté sera perdu.";
"No" = "Non";
"Yes" = "Oui";
"Are you sure you want to exit UTM?" = "Voulez-vous vraiment quitter UTM ?";
"Are you sure you want to reset this VM? Any unsaved changes will be lost." = "Êtes-vous sûr de vouloir réinitialiser cette VM ? Tout changement apporté sera perdu.";
"Would you like to connect '%@' to this virtual machine?" = "Voulez-vous connecter '%@' à cette machine virtuelle ?";
"Running low on memory! UTM might soon be killed by iOS. You can prevent this by decreasing the amount of memory and/or JIT cache assigned to this VM" = "Il ne reste presque plus de mémoire ! UTM peut bientôt être arrêté par iOS. Vous pouvez éviter ceci en réduisant la quantité de mémoire et/ou le cache JIT assigné à cette VM";
"OK" = "OK";
"No output device is selected for this window." = "Aucun appareil de sortie n’est sélectionné pour cette fenêtre.";
"Continue" = "Continuer";


/* Platform/macOS */

// Display/VMDisplayWindowController.swift
"This may corrupt the VM and any unsaved changes will be lost. To quit safely, shut down from the guest." = "Ceci peut corrompre la VM et tous les changements non sauvegardés seront perdus. Pour quitter en toute sécurité, quittez le système d’exploitation de l’invité.";
"This will reset the VM and any unsaved state will be lost." = "Ceci va réinitialiser la VM et toutes les informations non enregistrées seront perdues.";
"Error" = "Erreur";
"Confirmation" = "Confirmation";
"Closing this window will kill the VM." = "Fermer cette fenêtre tuera la VM.";

// Display/VMDisplayAppleWindowController.swift
"Would you like to install macOS? If an existing operating system is already installed on the primary drive of this VM, then it will be erased." = "Voulez-vous installer macOS ? Si un système d’exploitation existe déjà sur le lecteur principal de cette VM, il sera effacé.";
"Directory sharing" = "Partage de dossier";
"To access the shared directory, the guest OS must have Virtiofs drivers installed. You can then run `sudo mount -t virtiofs share /path/to/share` to mount to the share path." = "Pour accéder au dossier partagé, le système invité doit avoir installé les drivers Virtiofs. Vous pouvez ensuite exécuter `sudo mount -t virtiofs share /chemin/du/partage` pour monter le dossier partagé.";
"Read Only" = "Lecture seule";
"Remove…" = "Supprimer…";
"Add…" = "Ajouter…";
"Select Shared Folder" = "Sélectionner le dossier partagé";
"Installation: %lld%%" = "Installation de : %lld%%";
"Serial %lld" = "Série %lld";

// Display/VMDisplayAppleDisplayWindowController.swift
"%@ (Terminal %lld)" = "%@ (Terminal %lld)";

// Display/VMDisplayQemuDisplayController.swift
"Disposable Mode" = "Mode jetable";
"Suspend is not supported for virtualization." = "La suspension n’est pas prise en charge pour la virutualisation.";
"Suspend is not supported when GPU acceleration is enabled." = "La suspension n’est pas prise en charge lorsque l’accélération avec le GPU est activée.";
"Suspend is not supported when an emulated NVMe device is active." = "La suspension n’est pas prise en charge lorsque un appareil NVMe émulé est actif.";
"Request power down" = "Demander un arrêt";
"Sends power down request to the guest. This simulates pressing the power button on a PC." = "Envoie une requête d’extinction à l’invité. Cela simule un appui sur le bouton d’alimentation du PC.";
"Force shut down" = "Forcer l’arrêt";
"Tells the VM process to shut down with risk of data corruption. This simulates holding down the power button on a PC." = "Indique au processus de la VM de s’arrêter avec un risque de perte de données. Cela simule le fait d’appuyer longtemps sur le bouton d’alimention du PC.";
"Force kill" = "Tuer la VM";
"Force kill the VM process with high risk of data corruption." = "Force l’arrêt du processus de la VM avec un haut risque de corruption de données.";
"Querying drives status..." = "Recherche du statut des lecteurs…";
"No drives connected." = "Aucun lecteur connecté.";
"Install Windows Guest Tools…" = "Installer les outils pour invité Windows…";
"Eject" = "Éjecter";
"Change" = "Changer";
"Select Drive Image" = "Sélectionner une image de lecteur";
"USB Device" = "Périphérique USB";
"Confirm" = "Confirmer";
"Querying USB devices..." = "Recherche des appareils USB…";

// Display/VMQemuDisplayMetalWindowController.swift
"%@ (Display %lld)" = "%@ (Display %lld)";
"Metal is not supported on this device. Cannot render display." = "Metal n’est pas pris en charge sur cet appareil. Impossible de faire un rendu de l’affichage.";
"Internal error." = "Erreur interne";
"Press %@ to release cursor" = "Appuyez sur %@ pour libérer le curseur";
"⌘+⌥" = "⌘+⌥";
"⌃+⌥" = "⌃+⌥";
"Captured mouse" = "Souris capturée";
"To release the mouse cursor, press %@ at the same time." = "Pour libérer le curseur de la souris, appuyez sur %@ simultanément.";
"⌘+⌥ (Cmd+Opt)" = "⌘+⌥ (Cmd+Opt)";
"⌃+⌥ (Ctrl+Opt)" = "⌃+⌥ (Ctrl+Opt)";

// Display/VMMetalView.swift
"Capture Input" = "Capturer l’entrée";
"To capture input or to release the capture, press Command and Option at the same time." = "Pour capturer ou libérer l’entrée, appuyez sur Cmd et Option en même temps.";

// AppDelegate.swift
"Quitting UTM will kill all running VMs." = "Si vous quittez UTM, toutes les VM en cours d’exécution seront tuées.";

// SettingsView.swift
"Application" = "Application";
"Keep UTM running after last window is closed and all VMs are shut down" = "Continuer d’exécuter UTM, même après que toutes les fenêtres soient fermées et les VM arrêtées";
"Show dock icon" = "Afficher l’icône dans le dock";
"Show menu bar icon" = "Afficher l’icône de la barre de menu";
"VM display size is fixed" = "La taille de la fenêtre de la VM est fixe";
"If enabled, resizing of the VM window will not be allowed." = "Si coché, il ne sera pas possible de redimensionner la fenêtre de la VM.";
"Do not save VM screenshot to disk" = "Ne pas enregistrer de capture d’écran de la VM";
"If enabled, any existing screenshot will be deleted the next time the VM is started." = "Si coché, toutes les captures d’écran existantes seront supprimées au prochain démarrage de la VM.";
"QEMU Graphics Acceleration" = "Accélération graphique de QEMU";
"Renderer Backend" = "Moteur de rendu";
"ANGLE (OpenGL)" = "ANGLE (OpenGL)";
"ANGLE (Metal)" = "ANGLE (Metal)";
"By default, the best renderer for this device will be used. You can override this with to always use a specific renderer. This only applies to QEMU VMs with GPU accelerated graphics." = "Par défaut, le meilleur monteur pour cet appareil sera utilisé. Vous pouvez néanmoins forcer l’utilisation d’un moteur spécifique. Cela ne s’appliquera qu’aux VM de QEMU qui ont une accélération graphique du GPU.";
"FPS Limit" = "Limitation de FPS";
"If set, a frame limit can improve smoothness in rendering by preventing stutters when set to the lowest value your device can handle." = "Si défini, une limite d’image par seconde peut améliorer la fluidité du rendu en empéchant les saccades lorsque vous la réglez sur la valeur la plus basse que votre appareil peut gérer.";
"QEMU Pointer" = "Pointeur QEMU";
"Hold Control (⌃) for right click" = "Appuyer sur Control (⌃) pour un clic droit";
"Invert scrolling" = "Inverser le défilement de la souris";
"If enabled, scroll wheel input will be inverted." = "Si coché, le défilement de la molette de la souris sera inversé.";
"QEMU Keyboard" = "Clavier QEMU";
"Use Command+Option (⌘+⌥) for input capture/release" = "Utiliser Command+Option (⌘+⌥) pour capturer ou rendre l’entrée";
"If disabled, the default combination Control+Option (⌃+⌥) will be used." = "Si décoché, la combinaison par défaut Ctrl+Option (⌃+⌥) sera utilisée.";
"Caps Lock (⇪) is treated as a key" = "Verrr. Maj (⇪) est considéré comme une touche";
"If enabled, caps lock will be handled like other keys. If disabled, it is treated as a toggle that is synchronized with the host." = "Si coché, Verr Maj sera géré comme toutes les autres touches. Si décoché, il sera traité comme un bouton qui sera synchronisé avec l’hôte.";
"QEMU USB" = "QEMU USB";
"Do not show prompt when USB device is plugged in" = "Ne pas afficher de message lorsqu’un périphérique USB est connecté";

// UTMDataExtension.swift
"This virtual machine cannot be run on this machine." = "Cette machine virtuelle ne peut pas être exécutée sur cette machine.";

// UTMMenuBarExtraScene.swift
"Show UTM" = "Afficher UTM";
"Show the main window." = "Afficher la fenêtre principale.";
"Hide dock icon on next launch" = "Masque l’icône dans le dock au prochain démarrage";
"Requires restarting UTM to take affect." = "Vous devez redémarrer UTM pour que cela prenne effet.";
"No virtual machines found." = "Aucune machine virtuelle trouvée.";
"Terminate UTM and stop all running VMs." = "Quitte UTM et arrête toutes les VM en cours d’exécution.";
"Suspend" = "Suspendre";
"Busy…" = "Occupé…";

// VMConfigAppleBootView.swift
"Operating System" = "Système d’exploitation";
"Bootloader" = "Bootloader";
"UEFI" = "UEFI";
"Please select an uncompressed Linux kernel image." = "Veuillez sélectionner une image noyau non compressée de Linux.";
"Please select a macOS recovery IPSW." = "Veuillez sélectionner un fichier IPSW de réinstallation de macOS.";
"This operating system is unsupported on your machine." = "Ce système d’exploitation n’est pas pris en charge sur votre machine.";
"Select a file." = "Sélectionnez un fichier.";
"Linux Settings" = "Réglages de Linux";
"Kernel Image" = "Image du noyau";
"Browse…" = "Parcourir…";
"Ramdisk (optional)" = "Ramdisk (optionnel)";
"Clear" = "Effacer";
"Boot Arguments" = "Arguments de démarrage";
"macOS Settings" = "Réglages de macOS";
"IPSW Install Image" = "Image d’installation IPSW";
"Your machine does not support running this IPSW." = "Votre machine ne prend pas en charge l’exécution de cet IPSW.";

// VMConfigAppleDisplayView.swift
"Resolution" = "Résolution";
"Width" = "Largeur";
"Height" = "Hauteur";
"HiDPI (Retina)" = "HiDPI (Retina)";
"Only available on macOS virtual machines." = "Uniquement disponible sur les machines virtuelles macOS.";

// VMConfigAppleDriveCreateView.swift
"Removable" = "Amovible";
"If checked, the drive image will be stored with the VM." = "Si coché, l’image du disque sera stocké avec la VM.";

// VMConfigAppleDriveDetailsView.swift
"Name" = "Nom";
"(New Drive)" = "(Nouveau lecteur)";
"Read Only?" = "Lecture seule ?";
"Delete Drive" = "Supprimer";
"Delete this drive." = "Supprime ce lecteur.";

// VMConfigAppleNetworkingView.swift
"Network Mode" = "Mode du réseau";
"MAC Address" = "Adresse MAC";
"Random" = "Aléatoire";
"Bridged Settings" = "Réglages du pont";
"Interface" = "Interface";
"Invalid MAC address." = "Adresse MAC non valide";

// VMConfigAppleSerialView.swift
"Connection" = "Connection";
"Mode" = "Mode";
"Note: Shared directories will not be saved and will be reset when UTM quits." = "Note : les dossiers partagés ne seront pas sauvegardés et seront réinitialisés lorsque vous quitterez UTM.";
"Shared Path" = "Chemin partagé";
"Add" = "Ajouter";
"This directory is already being shared." = "Ce dossier est déjà partagé.";
"Add read only" = "Ajouter en lecture seule";

// VMConfigAppleSharingView.swift
"Shared directories in macOS VMs are only available in macOS 13 and later." = "Les dossiers partagés dans les VM macOS ne sont disponibles que sur macOS 13 et suivants.";

// VMConfigAppleSystemView.swift
"CPU Cores" = "Cœurs de CPU";

// VMConfigNetworkPortForwardView.swift
"Protocol" = "Protocole";
"Guest Address" = "Adresse de l’invité";
"Guest Port" = "Port de l’invité";
"Host Address" = "Adresse de l’hôte";
"Host Port" = "Port hôte";
"Edit…" = "Modifier…";
"New…" = "Nouveau…";

// VMConfigAppleVirtualizationView.swift
"Enable Balloon Device" = "Activer l’appareil Balloon";
"Enable Entropy Device" = "Activer l’appareil Entropy";
"Enable Sound" = "Activer l’audio";
"Enable Keyboard" = "Activer le clavier";
"Enable Pointer" = "Activer le pointeur (souris)";
"Pointer" = "Pointeur";
"Enable Rosetta on Linux (x86_64 Emulation)" = "Active Rosetta sur Linux (émulation x86_64)";
"If enabled, a virtiofs share tagged 'rosetta' will be available on the Linux guest for installing Rosetta for emulating x86_64 on ARM64." = "Si coché, un partage virtiofs tagué 'rosetta' sera disponible pour l’invité Linux pour installer Roserra pour émuler le x86_64 sur ARM64.";
"Enable Clipboard Sharing" = "Activer le partage du presse-papier";
"Requires SPICE guest agent tools to be installed." = "Requiert l’installation des outils clients SPICE dans l’OS invité.";

// VMDrivesSettingsView.swift
"Move Up" = "Monter";
"Move Down" = "Descendre";
"Add a new drive." = "Ajoute un nouveau lecteur.";
"Import…" = "Importer…";
"Select an existing disk image." = "Sélectionne une image disque existante.";
"Create" = "Créer";
"Create an empty drive." = "Créer un nouveau lecteur vide.";
"%@ Image" = "Image %@";
"An image already exists with that name." = "Une image avec ce nom existe déjà.";

// VMAppleRemovableDrivesView.swift
"Remove" = "Retirer";
"Shared Directory" = "Dossier partagé";
"External Drive" = "Lecteur externe";
"New Shared Directory…" = "Nouveau dossier partagé…";
"New External Drive…" = "Nouveau lecteur externe…";
"(empty)" = "(vide)";

// VMAppleSettingsView.swift
"Boot" = "Boot";
"Virtualization" = "Virtualisation";
"Drives" = "Lecteurs";

// VMAppleSettingsAddDeviceMenuView.swift
"Add a new device." = "Ajouter un nouvel appareil.";

/* Manually added: Common > Button */
"Go Back" = "Précédent";

// SavePanel.swift
"Select where to save debug log:" = "Sélectionnez où enregistrer le journal de débogage :";
"Select where to save UTM Virtual Machine:" = "Sélectionnez où sauvegarder la machine virtuelle UTM :";
"Select where to export QEMU command:" = "Sélectionnez où exporter la commande QEMU :";


/* Platform/Shared */

// ContentView.swift
"Your version of iOS does not support running VMs while unmodified. You must either run UTM while jailbroken or with a remote debugger attached. See https://getutm.app/install/ for more details." = "Votre version d’iOS ne prend pas en charge l’exécution de VM tant qu’il n’est pas modifié. Soit vous devez exécuter UTM sur un appareil jailbreaké, soit vous devez y rattacher un débogeur distant. Consultez https://getutm.app/install/ pour plus de détails.";

// FileBrowseField.swift
"Path" = "Emplacement";

// RAMSlider.swift
"Size" = "Taille";
"MiB" = "MiB";

// SizeTextField.swift
"The amount of storage to allocate for this image. Ignored if importing an image. If this is a raw image, then an empty file of this size will be stored with the VM. Otherwise, the disk image will dynamically expand up to this size." = "La quantité de stockage à allouer pour cette image. Ignoré si importation d’image. Si c'est une image brute, un fichier vide de la même taille sera enregistré avec la VM. Sinon, l’image disque sera dynamiquement étendue jusqu’à cette taille.";
"GiB" = "GiB";

// VMCardView.swift
"Run" = "Démarrer";

// VMCommands.swift
"Open…" = "Ouvrir…";
"Virtual Machine Gallery" = "Bibliothèque de machines virtuelles";
"Support" = "Aide";
"License" = "Licence";

// VMConfigDisplayView.swift
"Hardware" = "Matériel";
"Emulated Display Card" = "Carte graphique émulée";
"GPU Acceleration Supported" = "Accélération du GPU prise en charge";
"Guest drivers are required for 3D acceleration." = "Les drivers pour l’invités sont requis pour l’accélération 3D.";
"VGA Device RAM (MB)" = "Mémoire RAM de la carte VGA (en MB)";
"Auto Resolution" = "Résolution automatique";
"Resize display to window size automatically" = "Changer automatiquement la résolution en fonction de la taille de la fenêtre";
"Resize display to screen size and orientation automatically" = "Changer automatiquement la résolution en fonction de la taille et de l’orientation de l’écran";
"Requires SPICE guest agent tools to be installed." = "Requiert l’installation des outils clients SPICE dans l’OS invité.";
"Scaling" = "Mise à l’échelle";
"Upscaling" = "Augmentation de la définition (Upscaling)";
"Downscaling" = "Réduction de définition";
"Retina Mode" = "Mode Retina";

// VMConfigDisplayConsoleView.swift
"Style" = "Style";
"Theme" = "Thème";
"Text Color" = "Couleur du texte";
"Background Color" = "Couleur d’arrière-plan";
"Font" = "Police";
"Font Size" = "Taille de la police";
"Blinking cursor?" = "Curseur clignottant ?";
"Resize Console Command" = "Commande de redimsensionnement de la Console";
"Command to send when resizing the console. Placeholder $COLS is the number of columns and $ROWS is the number of rows." = "Commande envoyée pour redimensionner la console. La variable $COLS est pour le nombre de colonnes et $ROWS pour le nombre de lignes.";

// VMConfigDriveCreateView.swift
"If checked, no drive image will be stored with the VM. Instead you can mount/unmount image while the VM is running." = "Si coché, aucune image de lecteur ne sera enregistrée avec la VM. À la place, vous pouvez monter/démonter une image pendant que la VM est en exécution.";
"Hardware interface on the guest used to mount this image. Different operating systems support different interfaces. The default will be the most common interface." = "Interface matérielle de l’invité utilisée pour monter l’image. Différents systèmes d’exploitation utilisent différentes interfaces. Celle par défaut est la plus commune.";
"Raw Image" = "Image brute (RAW)";
"Advanced. If checked, a raw disk image is used. Raw disk image does not support snapshots and will not dynamically expand in size." = "Avancé. Si coché, une image disque brute sera utilisée. Les image de disque brutes ne prennent pas en charge les instantanés et leur taille ne sera pas étendue dynamiquement.";

// VMConfigDriveDetailsView.swift
"Removable Drive" = "Lecteur amovible";
"(new)" = "(nouveau)";
"Image Type" = "Type d’image";
"Reclaim Space" = "Libérer de l’espace";
"Reclaim disk space by re-converting the disk image." = "Libère de l’espace disque en re-convertissant l’image disque.";
"Compress" = "Compresser";
"Compress by re-converting the disk image and compressing the data."= "Compression en reconvertissant l’image disque et en compressant les données.";
"Resize…" = "Redimensionner…";
"Increase the size of the disk image."="Augmente la taille de l’image disque.";
"Would you like to re-convert this disk image to reclaim unused space? Note this will require enough temporary space to perform the conversion. You are strongly encouraged to back-up this VM before proceeding." = "Souhaitez-vous re-convertir l’image disque pour libérer de l’espace ? Notez que cela requiert temporairement de l’espace pour effectuer la conversion. Il est fortement conseillé de sauvegarder cette VM avant de continuer.";
"Reclaim" = "Libérer";
"Would you like to re-convert this disk image to reclaim unused space and apply compression? Note this will require enough temporary space to perform the conversion. Compression only applies to existing data and new data will still be written uncompressed. You are strongly encouraged to back-up this VM before proceeding." = "Souhaitez-vous re-convertir cette image disque pour libérer l’espace inutilisé et appliquer une compression ? Sachez que vous aurez besoin d’espace libre pour le processus de conversion. La compression ne s’effectue que sur les données existantes, les nouvelles données demeureront non compressées. Il est fortement recommandé de sauvegarder cette VM avant de poursuivre.";
"Resizing is experimental and could result in data loss. You are strongly encouraged to back-up this VM before proceeding. Would you like to resize to %lld GiB?" = "Le redimensionnement est expérimental et peut conduire à une perte de données. Il est fortement conseillé de sauvegarder cette VM avant de poursuivre. Souhaitez-vous la redimensionner vers %lld Gio ?";
"Resize" = "Redimensionner";
"Minimum size: %@" = "Taille minimale : %@";
"Calculating current size..." = "Calcul de la taille actuelle…";

// VMConfigInfoView.swift
"Generic" = "Générique";
"Notes" = "Notes";
"Icon" = "Icône";

// VMConfigInputView.swift
"If enabled, the default input devices will be emulated on the USB bus." = "Si coché, les appareils d’entrée par défaut seront émulés via le bus USB.";
"USB Support" = "Prise en charge de l’USB";
"USB Sharing" = "Partage USB";
"USB sharing not supported in this build of UTM." = "Le partage USB n’est pas pris en charge sur cette version d’UTM.";
"Share USB devices from host" = "Partager les appareils USB de l’hôte";
"Maximum Shared USB Devices" = "Max d’appareils USB partagés";
"Additional Settings" = "Réglages complémentaires";
"Gesture and Cursor Settings" = "Réglages des gestes et du curseur";

// VMConfigNetworkView.swift
"Bridged Interface" = "Interface du pont";
"Emulated Network Card" = "Carte réseau émulée";
"Show Advanced Settings" = "Afficher les réglages avancés";
"IP Configuration" = "Configuration de l’adresse IP";

// VMConfigAdvancedNetworkView.swift
"Isolate Guest from Host" = "Isoler l’invité de l’hôte";
"Guest Network" = "Réseau de l’invité";
"Guest Network (IPv6)" = "Réseau de l’invité (IPv6)";
"Host Address (IPv6)" = "Adresse de l’hôte (IPv6)";
"DHCP Start" = "Début DHCP";
"DHCP Domain Name" = "Nom de domaine DHCP";
"DNS Server" = "Serveur DNS";
"DNS Server (IPv6)" = "Serveur DNS (IPv6)";
"DNS Search Domains" = "Domaine de recherche DNS";

// VMConfigQEMUView.swift
"Logging" = "Journalisation";
"Debug Logging" = "Enregistrement du débogage";
"Export Debug Log" = "Exporter l’enregistrement du débogage";
"Tweaks" = "Améliorations";
"These are advanced settings affecting QEMU which should be kept default unless you are running into issues." = "Ce sont des réglages avancés qui affectent le fonctionnement de QEMU, laissez par défaut sauf si vous rencontrez des pb.";
"UEFI Boot" = "Boot UEFI";
"Should be off for older operating systems such as Windows 7 or lower." = "Devrait être désactivé pour les anciens systèmes d’exploitation tels que Windows 7 et antérieurs.";
"RNG Device" = "Appareil RNG";
"Should be on always unless the guest cannot boot because of this." = "Devrait toujours être activé sauf si l’OS client ne peut démarrer à cause de celà.";
"Balloon Device" = "Appareil Balloon";
"TPM Device" = "Puce TPM";
"This is required to boot Windows 11." = "Ceci est requis pour démarrer Windows 11";
"Use Hypervisor" = "Utiliser l’Hyperviseur";
"Only available if host architecture matches the target. Otherwise, TCG emulation is used." = "Disponible uniquement si l’architecture de l’hôte est la même que celle de l’invité. Dans le cas contraire, l’émulation TCG est utilisée.";
"Use local time for base clock" = "Utiliser l’heure locale pour l’OS invité";
"If checked, use local time for RTC which is required for Windows. Otherwise, use UTC clock." = "Si coché, utiliser l’heure locale pour le RTC, ce qui est requis pour Windows. Dans le cas contraire, utiliser l’heure UTC.";
"Force PS/2 controller" = "Forcer le contrôleur PS/2";
"Instantiate PS/2 controller even when USB input is supported. Required for older Windows." = "Instancie le contrôleur PS/2 même lorsque l’entrée en USB est prise en charge. Requis pour les anciens Windows.";
"QEMU Machine Properties" = "Propriétés de la machine QEMU";
"This is appended to the -machine argument." = "Ceci est ajouté à l’argument -machine.";
"QEMU Arguments" = "Arguments pour QEMU";
"Export QEMU Command…" = "Exporter la commande QEMU…";
"(Delete)" = "(Supprimer)";

// VMConfigSerialView.swift
"Target" = "Cible";
"Wait for Connection" = "Attendre la connection";
"Emulated Serial Device" = "Appareil Série émulé";
"TCP" = "TCP";
"Server Address" = "Adresse du serveur";
"Port" = "Port";
"The target does not support hardware emulated serial connections." = "La cible prend pas en charge l’émulation matérielle de connection de Série.";

// VMConfigSharingView.swift
"Clipboard Sharing" = "Partage du presse-papiers";
"WebDAV requires installing SPICE daemon. VirtFS requires installing device drivers." = "WebDAV requiert l’installation du deamon SPICE. VirtFS requiert l’installation des pilotes.";
"Directory Share Mode" = "Mode de partage de dossier";

// VMConfigSoundView.swift
"Emulated Audio Card" = "Carte son émulée";

// VMConfigSystemView.swift
"CPU" = "CPU";
"Force Enable CPU Flags" = "Forcer l’activation des flags du CPU";
"If checked, the CPU flag will be enabled. Otherwise, the default value will be used." = "Si coché, le flag du CPU sera activé. Dans le cas contraire, les valeurs par défaut seront utilisées.";
"Force Disable CPU Flags" = "Forcer la désactivation des flags du CPU";
"If checked, the CPU flag will be disabled. Otherwise, the default value will be used." = "Si coché, le flag du CPU sera désactivé. Dans le cas contraire, les valeurs par défaut seront utilisées.";
"Force multicore may improve speed of emulation but also might result in unstable and incorrect emulation." = "Forcer le multicœurs peut accélérer l’émulation mais également la rendre instable et incorrecte.";
"Cores" = "Cœurs";
"Force Multicore" = "Forcer l’utilisation de plusieurs cœurs";
"JIT Cache" = "Cache du JIT";
"Default is 1/4 of the RAM size (above). The JIT cache size is additive to the RAM size in the total memory usage!" = "1/4 de la RAM est utilisé par défaut (ci-dessus). La taille du cache JIT s’ajoute à la taille de la RAM utilisée !";
"Reset" = "Réinitialiser";
"Allocating too much memory will crash the VM." = "La VM va planter si vous allouez trop de mémoire.";
"This change will reset all settings" = "Ce changement réinitialisera tous les réglages";
"Your device has %llu MB of memory and the estimated usage is %llu MB." = "Votre appareil a %llu Mio de mmoire et l’utilisation est estimée à %llu Mio.";
"Any unsaved changes will be lost." = "Tout changement apporté sera perdu.";
"Architecture" = "Architecture";
"The selected architecture is unsupported in this version of UTM." = "L’architecture sélectionnée n’est pas disponible dans cette version d’UTM.";
"Hide Unused…" = "Masquer non-inutilisés…";
"Show All…" = "Tout afficher…";
"Do you want to duplicate this VM and all its data?" = "Voulez-vous dupliquer cette VM et toutes ses données ?";
"Do you want to delete this VM and all its data?" = "Voulez-vous vraiment supprimer cette VM et toutes ses données ?";
"Do you want to remove this shortcut? The data will not be deleted." = "Voulez-vous supprimer ce raccourci ? Les données ne seront pas supprimées.";
"Do you want to force stop this VM and lose all unsaved data?" = "Voulez-vous forcer l’arrêt de cette VM et perdre toutes les données non enregistrées ?";
"Stop" = "Arrêter";
"Do you want to move this VM to another location? This will copy the data to the new location, delete the data from the original location, and then create a shortcut." = "Voulez-vous déplacer cette VM à un autre endroit ? Cela copiera les données vers le nouvel emplacement, supprimera les données de l’emplacement d’origine, et créera un raccourci.";

// VMContextMenuModifier.swift
"Show in Finder" = "Afficher dans le Finder";
"Reveal where the VM is stored." = "Affiche l’emplacement où est enregistrée la VM.";
"Edit" = "Modifier";
"Modify settings for this VM." = "Changer les réglages de cette VM.";
"Stop the running VM." = "Arrête la VM en cours d’exécution.";
"Run the VM in the foreground." = "Exécute la VM au premier plan";
"Run Recovery" = "Exécuter le mode Recovery";
"Boot into recovery mode." = "Démarre le mode de récupération.";
"Run without saving changes" = "Exécuter sans enregistrer les modifs.";
"Run the VM in the foreground, without saving data changes to disk." = "Exécute la VM en premier plan, sans sauvegarder les changements sur le disque.";
"Install Windows Guest Tools…" = "Installer les outils pour l’invité Windows…";
"Download and mount the guest tools for Windows." = "Télécharge et monte les outils pour l’invité Windows";
"Share…" = "Partager…";
"Share a copy of this VM and all its data." = "Partage une copie de cette VM et toutes ses données.";
"Move…" = "Déplacer…";
"Move this VM from internal storage to elsewhere." = "Déplace cette VM depuis le stockage interne vers ailleurs.";
"Clone…" = "Cloner…";
"Duplicate this VM along with all its data." = "Duplique cette VM avec toutes ses données.";
"New from template…" = "Nouvelle VM basée sur ce modèle…";
"Create a new VM with the same configuration as this one but without any data." = "Crée une nouvelle VM avec la même configuration que celle-ci, mais sans aucune donnée.";
"Delete this shortcut. The underlying data will not be deleted." = "Supprime ce raccourci. Les données associées ne seront pas supprimées.";
"Delete this VM and all its data." = "Supprime cette VM et toutes ses données.";

// VMDetailsView.swift
"This virtual machine has been removed." = "Cette machine virtuelle a été supprimée.";
"Status" = "État";
"Architecture" = "Architecture";
"Machine" = "Machine";
"Memory" = "Mémoire";
"Serial (TTY)" = "Série (TTY)";
"Serial (Client)" = "Série (Client)";
"Serial (Server)" = "Série (Serveur)";
"Inactive" = "Inactive";

// VMNavigationListView.swift
"Pending" = "Suspendue";
"New VM" = "Nouvelle VM";

// VMPlaceholderView.swift
"Welcome to UTM" = "Bienvenue dans UTM";
"Create a New Virtual Machine" = "Créer une nouvelle Machine Virtuelle (VM)";
"Browse UTM Gallery" = "Parcourir la bibliothèque d’UTM";
"User Guide" = "Guide de l’utilisateur";
"Support" = "Aide";

// VMRemovableDrivesView.swift
"Removable" = "Amovible";

// VMSettingsAddDeviceMenuView.swift
<<<<<<< HEAD
"Import Drive" = "Importer un lecteur";
"New Drive" = "Nouveau lecteur";
=======
"Import Drive…" = "Importer un lecteur…";
"New Drive…" = "Nouveu lecteur…";
>>>>>>> a03951bf

// VMToolbarModifier.swift
"Remove selected shortcut" = "Supprimer le raccourci sélectionné";
"Delete selected VM" = "Supprimer la VM sélectionnée";
"Clone" = "Cloner";
"Clone selected VM" = "Cloner la VM sélectionnée";
"Move" = "Déplacer";
"Move selected VM" = "Déplacer la VM sélectionnée";
"Share" = "Partager";
"Share selected VM" = "Partager la VM sélectionnée";
"Stop selected VM" = "Arrête la VM sélectionnée";
"Run selected VM" = "Démarrer la VM sélectionnée";
"Edit selected VM" = "Paramétrer la VM sélectionnée";

// VMWizardDrivesView.swift
"Storage" = "Stockage";
"Specify the size of the drive where data will be stored into." = "Définissez la taille du lecteur dans lequel seront enregistrées les données.";

// VMWizardHardwareView.swift
"Enable hardware OpenGL acceleration (experimental)" = "Activer l’accélération matérielle OpenGL (expérimental)";
"Hardware OpenGL Acceleration" = "Accélération matérielle OpenGL";

// VMWizardOSLinuxView.swift
"Virtualization Engine" = "Moteur de virtualisation";
"Apple Virtualization is experimental and only for advanced use cases. Leave unchecked to use QEMU, which is recommended." = "La prise en charge de la Virtualisation d’Apple est expérimentale et à utiliser uniquement pour des cas avancés. Laissez décoché pour utiliser QEMU, qui est recommandé.";
"Use Apple Virtualization" = "Utiliser la Virtualisation d’Apple";
"Boot from kernel image" = "Booter depuis l’image du noyau";
"If set, boot directly from a raw kernel image and initrd. Otherwise, boot from a supported ISO." = "Si défini, démarrer directement à partir d’une image brute de noyau et initrd. Sinon, démarrer à partir d’un ISO pris en charge.";
"Debian Install Guide" = "Guide d’installation de Debian";
"Ubuntu Install Guide" = "Guide d’installation d’Ubuntu";
"Boot Image Type" = "Type d’image de démarrage";
"Enable Rosetta (x86_64 Emulation)" = "Activer Rosetta (émulation x86_64)";
"Installation Instructions" = "Instructions d’installation";
"Note: The file system tag for mounting the installer is 'rosetta'." = "Note : le tag du système de fichiers pour monter l’Installer est 'rosetta'.";
"Additional Options" = "Options supplémentaires";
"Uncompressed Linux kernel (required)" = "Linux kernel décoompressé (required)";
"Linux kernel (required)" = "Noyau Linux (requis)";
"Uncompressed Linux initial ramdisk (optional)" = "Ramdisk initial de Linux décoompressé (optionnel)";
"Linux initial ramdisk (optional)" = "Ramdisk initial de Linux (optionnel)";
"Linux Root FS Image (optional)" = "Image Root FS de Linux (optionnel)";
"Boot ISO Image (optional)" = "Image ISO de démarrage (optionnel)";
"Boot ISO Image" = "Image ISO de démarrage";

// VMWizardOSMacView.swift
"To install macOS, you need to download a recovery IPSW. If you do not select an existing IPSW, the latest macOS IPSW will be downloaded from Apple." = "Pour installer macOS, vous devez télécharger un IPSW de réinstallation. Si vous ne sélectionnez pas un IPSW existant, le dernier IPSW de macOS en date sera téléchargé depuis les serveurs d’Apple.";
"Drag and drop IPSW file here" = "Glissez un fichier IPSW ici";
"Import IPSW" = "Importer un IPSW";
"macOS guests are only supported on ARM64 devices." = "Les machines macOS invitées ne sont prises en charge que sur les apparareils en ARM64.";

// VMWizardOSOtherView.swift
"Other" = "Autre";
"Skip ISO boot" = "Ignorer le démarrage sur l’ISO";
"Advanced" = "Avancé";

// VMWizardOSView.swift
"macOS 12+" = "macOS 12 ou plus récent";
"Windows" = "Windows";
"Preconfigured" = "Préconfiguré";
"Custom" = "Personnalisé";

// VMWizardOSWindowsView.swift
"Install Windows 10 or higher" = "Installer Windows 10 ou plus récent";
"Import VHDX Image" = "Importer une image VHDX";
"Windows Install Guide" = "Guide d’installation de Windows";
"Image File Type" = "Type de fichier image";
"Some older systems do not support UEFI boot, such as Windows 7 and below." = "Certains anciens systèmes ne prennent pas en charge le démarrage en UEFI, comme Windows 7 et antérieurs.";
"Boot VHDX Image" = "Démarrer sur l’image VHDX";
"Download and mount the guest support package for Windows. This is required for some features including dynamic resolution and clipboard sharing." = "Télécharge et monte le paquet de prise en charge de l’invité Windows. Ceci est requis pour certaines fonctionnalités telles que la résolution dynamique et le partage du presse-papiers.";
"Install drivers and SPICE tools" = "Installer les pilotes et outils SPICE";

// VMWizardSharingView.swift
"Shared Directory Path" = "Chemin du dossier partagé";
"Directory" = "Dossier";
"Share is read only" = "Partage en lecture seule";
"Optionally select a directory to make accessible inside the VM. Note that support for shared directories varies by the guest operating system and may require additional guest drivers to be installed. See UTM support pages for more details." = "Vous pouvez sélectionner un dossier pour qu’il soit accessible dans la VM. Notez que la prise en charge des dossiers partagés varie selon l’OS invité et peut demander l’installation de pilotes supplémentaires dans l’OS invité. Consultez les pages d’aide d’UTM pour plus de détails.";

// VMWizardStartView.swift
"Start" = "C'est parti";
"Virtualize" = "Virtualiser";
"Faster, but can only run the native CPU architecture." = "Plus rapide, mais ne peut exécuter que les VM de la même architecture que le CPU.";
"Emulate" = "Émuler";
"Slower, but can run other CPU architectures." = "Plus lent, mais peut émuler un CPU d’une autre architecture.";
"Virtualization is not supported on your system." = "La virtualisation n’est pas prise en charge sur votre système";
"This build does not emulation." = "Cette version ne fait pas d’émulation.";
"Download prebuilt from UTM Gallery…" = "Téléchargement d’une VM prête à utiliser depuis la bibliothèque d’UTM";
"Existing" = "Existant";

// VMWizardState.swift
"Please select a boot image." = "Choisissez une image de boot.";
"Please select a kernel file." = "Veuillez choisir un fichier de noyau.";
"Failed to get latest macOS version from Apple." = "Impossible d’obtenir la dernière version disponible de macOS auprès d’Apple";
"macOS is not supported with QEMU." = "macOS n’est pas pris en charge par QEMU";
"Unavailable for this platform." = "Non disponible pour cette plateforme.";
"The selected boot image contains the word '%@' but the guest architecture is '%@'. Please ensure you have selected an image that is compatible with '%@'." = "L’image de démarrage sélectionnée contient le mot '%@' mais l’architecture de l’invité est '%@'. Assurez-vous d’avoir sélectionné une image compatible avec '%@'.";

// VMWizardSummaryView.swift
"Default Cores" = "Cœurs par défaut";
"Summary" = "Résumé";
"Open VM Settings" = "Ouvrir les réglages de la VM";
"Engine" = "Moteur";
"Apple Virtualization" = "Virtualisation par Apple";
"Use Virtualization" = "Utiliser la Virtualisation";
"RAM" = "RAM";
"Skip Boot Image" = "Ignorer l’image de démarrage";
"Boot Image" = "Image de boot (démarrage)";
"IPSW" = "IPSW";
"Kernel" = "Noyau (Kernel)";
"Initial Ramdisk" = "Ramdisk initial";
"Root Image" = "Image Root";
"Use Rosetta" = "Utiliser Rosetta";
"Share Directory" = "Partage de dossier";

// UTMDownloadVMTask.swift
"There is no UTM file in the downloaded ZIP archive." = "Il n’y a aucun fichier UTM dans l’archive ZIP téléchargée.";
"Failed to parse the downloaded VM." = "Impossible d’analyser la VM téléchargée.";

// UTMDownloadSupportToolsTask.swift
"Windows Guest Support Tools" = "Outil de prise en charge de l’invité Windows";
"No empty removable drive found. Make sure you have at least one removable drive that is not in use." = "Aucun lecteur amovible vide trouvé. Assurez-vous d’avoir au moins un lecteur amovible qui ne soit pas en cours d’utilisation.";
"The guest support tools have already been mounted." = "Les outils de prise en charge de l’invité sont déjà montés.";

// UTMPendingVMView.swift
"Extracting…" = "Extraction…";
"%1$@ of %2$@ (%3$@)" = "%1$@ sur %2$@ (%3$@)";
"Preparing…" = "Préparation…";
"Cancel download" = "Annuler le téléchargement";

// UTMUnavailableVMView.swift
"This virtual machine must be re-added to UTM by opening it with Finder. You can find it at the path: %@" = "Cette machine virtuelle doit être à nouveau ajoutée en l’ouvrant via le Finder. Vous pourrez la trouver à cet emplacement : %@";
"This virtual machine cannot be found at: %@" = "Cette machine virtuelle peut être trouvée à cet emplacement : %@";


/* Platform */

// UTMData.swift
"An existing virtual machine already exists with this name." = "Il esiste déjà une machine vrituelle portant ce nom.";
"Failed to clone VM." = "Impossible de cloner la VM.";
"Unable to add a shortcut to the new location." = "Impossible d’ajouter un alias dans le nouvel emplacement.";
"Cannot import this VM. Either the configuration is invalid, created in a newer version of UTM, or on a platform that is incompatible with this version of UTM." = "Impossible d’importer cette VM. La configuration est soit invalide, soit a été créée avec une version plus récente d’UTM, ou sur une plateforme qui n’est pas compatible avec cette version d’UTM.";
"Failed to parse imported VM." = "Impossible de traiter la VM importée.";
"Failed to parse download URL." = "Impossible d’analyser l’URL de téléchargement.";
"Cannot find AltServer for JIT enable. You cannot run VMs until JIT is enabled." = "Impossible de trouver AltServer pour activation JIT. Vous ne pouvez pas démarrer de VM tant que JIT n’est pas activé.";
"AltJIT error: %@" = "Erreur AltJIT : %@";
"Failed to attach to JitStreamer:\n%@" = "Impossible de s’attacher à JitStreamer :\n%@";
"Failed to decode JitStreamer response." = "Impossible de décoder la réponse de JitStreamer";
"Failed to attach to JitStreamer." = "Impossible de s’attacher à JitStreamer.";
"Invalid JitStreamer attach URL:\n%@" = "Attache de JitStreamer non valide :\n%@";


/* Scripting */

// UTMScriptingVirtualMachineImpl.swift
"Operation not available." = "Opération non disponible.";
"Operation not supported by the backend." = "Opération non prise en charge par le moteur.";


/* No comment provided by engineer. -----------------------------------------*/
"-" = "-";

/* VMConfigDriveCreateViewController */
"A file already exists for this name, if you proceed, it will be replaced." = "Un fichier portant ce nom existe déjà, si vous continuez, il sera remplacé.";

/* VMListViewController */
"A VM already exists with this name." = "Une VM portant ce nom existe déjà。";

/* No comment provided by engineer. */
"Advanced: Bypass configuration and manually specify arguments" = "Avancé : Ignorer la configuration et spécifier manuellement les arguments";

/* UTMData */
"AltJIT error: (error.localizedDescription)" = "Erreur AltJIT ：(error.localizedDescription)";

/* CSConnection */
"An error occurred trying to connect to SPICE." = "Une erreur est apparue lors de la tentative de connection à SPICE.";

/* VMDisplayViewController */
"An internal error has occured. UTM will terminate." = "Une erreur interne est survenue. UTM va quitter.";

/* VMConfigDirectoryPickerViewController */
"Are you sure you want to delete this directory? All files and subdirectories WILL be deleted." = "Voulez-vous vraiment supprimer ce dossier ? Tous les fichiers et sous-dossiers seront SUPPRIMÉS.";

/* Delete confirmation */
"Are you sure you want to delete this VM? Any drives associated will also be deleted." = "Voulez-vous vraiment supprimer cette VM ? Tous les lecteurs associés seront aussi supprimés.";

/* No comment provided by engineer. */
"Argument" = "Argument";

/* No comment provided by engineer. */
"Boot Arguments" = "Arguments de démarrage";

/* No comment provided by engineer. */
"Browse" = "Parcourir";

/* VMConfigSharingViewController */
"Browse…" = "Parcourir…";

/* VMConfigDriveCreateViewController */
"Cannot create directory for disk image." = "Impossible de créer le dossier pour l’image disque.";

/* VMListViewController */
"Cannot find VM." = "Impossible de trouver la VM.";

/* VMRemovableDrivesViewController */
"Change" = "Changer";

/* No comment provided by engineer. */
"Clear" = "Retirer";

/* No comment provided by engineer. */
"Close" = "Fermer";

/* No comment provided by engineer. */
"Console Only" = "Console uniquement";

/* VMWizardSummaryView */
"Core" = "Coeur";

/* No comment provided by engineer. */
"CPU Flags" = "Flags de CPU";

/* VMConfigDirectoryPickerViewController */
"Create Directory" = "Créer le dossier";

/* VMConfigDriveCreateViewController */
"Creating disk…" = "Création du disque…";

/* VMConfigDrivesViewController */
"Delete Data" = "Supprimer les données";

/* No comment provided by engineer. */
"Delete…" = "Supprimer…";

/* Delete VM overlay */
"Deleting %@…" = "Suppression de %@…";

/* No comment provided by engineer. */
"DHCP Host" = "Hôte DHCP";

/* VMConfigDirectoryPickerViewController */
"Directory Name" = "Nom du dossier";

/* VMDisplayTerminalViewController */
"Disable this bar in Settings -> General -> Keyboards -> Shortcuts" = "Désactivez cette barre dans Réglages -> Général -> Claviers -> Raccourcis";

/* UTMData
   VMConfigDriveCreateViewController
   VMWizardState */
"Disk creation failed." = "La création du disque a échoué.";

/* VMDisplayMetalWindowController */
"Do Not Show Again" = "Ne plus afficher";

/* VMConfigDrivesViewController */
"Do you want to also delete the disk image data? If yes, the data will be lost. Otherwise, you can create a new drive with the existing data." = "Souhaitez-vous également supprimer les données du disque image ? Si oui, les données seront perdues. Sinon, vous pourrez créer un nouveau lecteur avec les données existantes.";

/* VMRemovableDrivesViewController */
"Drive Options" = "Options de lecteurs";

/* No comment provided by engineer. */
"Drives" = "Lecteurs";

/* VMRemovableDrivesViewController */
"Eject" = "Éjecter";

/* No comment provided by engineer. */
"en0" = "en0";

/* No comment provided by engineer. */
"Enable Directory Sharing" = "Activer le partage de dossier";

/* No comment provided by engineer. */
"Enabled" = "Activé";

/* VMConfigDriveCreateViewController */
"Error renaming file" = "Erreur de renommage du fichier";

/* UTMVirtualMachine+Drives */
"Failed create bookmark." = "Échec de la création du signet";

/* VMConfigInfoView */
"Failed to check name." = "Impossible de vérifier le nom.";

/* UTMSpiceIO */
"Failed to connect to SPICE server." = "Impossible de se connecter au serveur SPICE.";

/* UTMDataExtension */
"Failed to delete saved state." = "Impossible de supprimer l’état sauvegardé.";

/* VMRemovableDrivesViewController */
"Failed to get VM object." = "Impossible d’obtenir l’objet VM.";

/* VMDisplayViewController */
"Failed to save VM snapshot. Usually this means at least one device does not support snapshots." = "Impossible de sauvegarder l’instantané de la VM. Cela veut dire habituellement qu’au moins un lecteur ne les prend pas en charge.";

/* No comment provided by engineer. */
"fec0::/64" = "fec0::/64";

/* No comment provided by engineer. */
"fec0::2" = "fec0::2";

/* No comment provided by engineer. */
"fec0::3" = "fec0::3";

/* No comment provided by engineer. */
"Fit To Screen" = "Adapter à l’écran";

/* No comment provided by engineer. */
"Full Graphics" = "Graphismes complets";

/* VMConfigPortForwardingViewController */
"Guest address (optional)" = "Adresse de l’invité (optionnel)";
"Guest port (required)" = "Port de l’invité (requis)";
"Host address (optional)" = "Adresse de l’hôte (optionnel)";
"Host port (required)" = "Port hôte (requis)";
"New port forward" = "Nouvelle redirection de port";
"TCP Forward" = "Redirection TCP";
"UDP Forward" = "Redirection UDP";

/* VMDisplayViewController */
"Hint: To show the toolbar again, use a three-finger swipe down on the screen." = "Astuce : pour afficher à nouveau la barre d’outils, faites glisser trois doigts vers le bas de l’écran.";

/* No comment provided by engineer. */
"Hypervisor" = "Hyperviseur";

/* No comment provided by engineer. */
"I want to…" = "Je souhaite…";

/* No comment provided by engineer. */
"Import Virtual Machine…" = "Importer une machine virtuelle…";

/* Save VM overlay */
"Importing %@…" = "Importation de %@…";

/* UTMVirtualMachine */
"Internal error starting main loop." = "Erreur interne lors du démarrage de la boucle principale.";
"Internal error starting VM." = "Erreur interne lors du démarrage de la VM.";

/* VMConfigSystemViewController */
"Invalid core count." = "Nombre de cœurs invalide.";
"Invalid memory size." = "Taille de la mémoire invalide.";
"JIT cache size cannot be larger than 2GB." = "La taille du cache JIT ne peut dépasser 2Gio.";
"JIT cache size too small." = "La taille du cache JIT est trop petite.";

/* UTMData */
"Invalid drive size." = "Taille du lecteur invalide.";

/* VMRemovableDrivesViewController */
"Invalid file selected." = "Fichier sélectionné non valide.";

/* VMConfigDriveCreateViewController */
"Invalid name" = "Nom invalide";
"Invalid size" = "Taille invalide";

/* VMListViewController */
"Invalid UTM not imported." = "UTM non valide pas importée.";

/* No comment provided by engineer. */
"Invert Mouse Scroll" = "Inverser le défilement";

/* No comment provided by engineer. */
"Legacy" = "Héritage";

/* No comment provided by engineer. */
"Legacy (PS/2) Mode" = "Mode héritage (PS/2)";

/* No comment provided by engineer. */
"Linux initial ramdisk:" = "Ramdisk initial Linux ：";

/* No comment provided by engineer. */
"%@Linux kernel (required):" = "%@Noyau (kernel) Linux (requis) ：";

/* No comment provided by engineer. */
"Linux Root FS Image:" = "Image Linux Root FS :";

/* No comment provided by engineer. */
"Mouse Wheel" = "Molette de la souris";

/* Save VM overlay */
"Moving %@…" = "Déplacement de %@…";

/* VMConfigInfoView */
"Name is an invalid filename." = "Le nom du fichier est incorrect.";

/* No comment provided by engineer. */
"New Virtual Machine" = "Nouvelle machine virtuelle (VM)";

/* Clone VM name prompt message */
"New VM name" = "Nouveau nom pour la VM";

/* UTMQemuManager */
"No connection for RPC." = "Aucune connection pour RPC.";

/* VMConfigExistingViewController */
"No debug log found!" = "Aucun journal de debug trouvé !";

/* No comment provided by engineer. */
"No drives added." = "Aucun lecteur ajouté.";

/* UTMData */
"No log found!" = "Aucun journal trouvé !";

/* No comment provided by engineer. */
"Not running" = "Pas en cours d’exécution";

/* No comment provided by engineer. */
"Note: Boot order is as listed." = "Note : le démarrage se fait dans l’ordre listé";

/* No comment provided by engineer. */
"Note: select the path to share from the main screen." = "Note : sélectionnez le chemin à partager depuis l’écran principal.";

// VMWizardState.swift
"Please select a system to emulate." = "Sélectionnez un système à émuler.";

/* No comment provided by engineer. */
"PS/2 has higher compatibility with older operating systems but does not support custom cursor settings." = "PS/2 a une meilleure compatibilité avec les anciens systèmes d’exploitation mais ne prend pas en charge les réglages du curseur personnalisés.";

/* No comment provided by engineer. */
"Read Only" = "Lecture seule";

/* No comment provided by engineer. */
"Requires SPICE guest agent tools to be installed. Retina Mode is recommended only if the guest OS supports HiDPI." = "Requiert que le logiciel client SPICE soit installé. Le mode Retina n’est recommandé que si l’OS invité le prend en charge.";

/* No comment provided by engineer. */
"Always use native (HiDPI) resolution" = "Toujours utiliser la résolution native (HiDPI)";

/* No comment provided by engineer. */
"Requires SPICE WebDAV service to be installed." = "Requiert que le service WebDAV de SPICE soit installé.";

/* No comment provided by engineer. */
"Running" = "En cours d’exécution";

/* Save VM overlay */
"Saving %@…" = "Enregistrement de %@…";

/* No comment provided by engineer. */
"Selected:" = "Sélectionné :";

/* No comment provided by engineer. */
"Set to 0 for default which is 1/4 of the allocated Memory size. This is in addition to the host memory!" = "Définitissez 0 par défaut, ce qui est 1/4 de la mémoire allouée. Ceci est en plus de la mémoire de l’hôte !";

/* No comment provided by engineer. */
"Set to 0 to use maximum supported CPUs. Force multicore might result in incorrect emulation." = "Définissez 0 pour utiliser le maximum de CPU pris en charge. Forcer le multicœurs peut entraîner des erreurs d’émulation.";

/* VMConfigSharingViewController */
"Shared path has moved. Please re-choose." = "Le chemin partagé a été déplacé. Veuillez le sélectionner à nouveau.";

/* VMConfigSharingViewController */
"Shared path is no longer valid. Please re-choose." = "Le chemin partagé n’est plus valide. Veuillez le sélectionner à nouveau.";

/* No comment provided by engineer. */
"Size" = "Taille";

/* No comment provided by engineer. */
"Skip ISO boot (advanced)" = "Ignorer le démarrage de l’ISO (avancé)";

/* No comment provided by engineer. */
"Stop…" = "Arrêter…";

/* No comment provided by engineer. */
"stty cols $COLS rows $ROWS\n" = "stty cols $COLS rows $ROWS\n";

/* No comment provided by engineer. */
"Test" = "Test";

/* VMConfigSystemViewController */
"The total memory usage is close to your device's limit. iOS will kill the VM if it consumes too much memory." = "La mémoire totale utilisée est proche de la limite de votre appareil. iOS va arrêter la VM si elle consomme trop de mémoire.";

/* No comment provided by engineer. */
"These settings are unavailable in console display mode." = "Ces réglages ne sont pas disponibles dans le mode d’affichage Console.";

/* UTMQemuSystem */
"This version of macOS does not support audio in console mode. Please change the VM configuration or upgrade macOS." = "Cette version de macOS ne prend pas en charge l’audio en mode Console. Veuillez changer la configuration de la VM ou mettez à jour macOS.";

/* UTMQemuSystem */
"This version of macOS does not support GPU acceleration. Please change the VM configuration or upgrade macOS." = "Cette version de macOS ne prend pas en charge l’accélération du GPU. Veuillez changer la configuration de la VM ou mettez à jour macOS.";

/* No comment provided by engineer. */
"This virtual machine has been deleted." = "Cette machine virtuelle a été supprimée.";

/* No comment provided by engineer. */
"Type" = "Type";

/* UTMVirtualMachineExtension */
"Unknown" = "Inconnu";

/* No comment provided by engineer. */
"USB 3.0 (XHCI) Support" = "Prise en charge de l’USB 3.0 (XHCI)";

/* No comment provided by engineer. */
"USB not supported in console display mode." = "L’USB n’est pas pris en charge dans le mode d’affichage Console";

/* No comment provided by engineer. */
"USB not supported in this build of UTM." = "L’USB n’est pas pris en charge dans cette version d’uMT.";

/* VMConfigSystemViewController */
"Warning: iOS will kill apps that use more than 80% of the device's total memory." = "Attention : iOS va quitter les apps qui utilisent plus de 80% de la mémoire de l’appareil.";

/* Startup message */
"Welcome to UTM! Due to a bug in iOS, if you force kill this app, the system will be unstable and you cannot launch UTM again until you reboot. The recommended way to terminate this app is the button on the top left." = "Bienvenue dans UTM ! À cause d’un bogue dans iOS, si vous forcez cette app à quitter, le système deviendra instable et vous ne pourrez plus relancer UTM sans avoir redémarré votre appareil au préalable. Pour quitter cette app, il est recommandé d’utiliser le bouton en haut à gauche.";

/* No comment provided by engineer. */
"Windows" = "Windows";

/* VMConfigDrivePickerViewController */
"Would you like to import an existing disk image or create a new one?" = "Souhaitez-vous importer l’image de disque existante ou en créer une nouvelle ?";

/* UTMData
   VMConfigDrivePickerViewController */
"You cannot import a .utm package as a drive. Did you mean to open the package with UTM?" = "Vous ne pouvez pas importer un paquet .utm en tant que lecteur. Souhaitiez-vous plutôt ouvrir ce paquet avec UTM ?";
"You cannot import a directory as a drive." = "Vous ne pouvez pas importer un dossier en tant que lecteur.";

/* VMConfigDriveDetailsViewController */
"You must select a disk image." = "Vous devez sélectionner une image de disque.";

/* VMDisplayViewController */
"You must terminate the running VM before you can import a new VM." = "Vous devez arrêter la VM en cours d’éxécution avant de pouvoir importer une nouvelle VM.";

/* Manually added: Configuration > Drive */
"Delete Drive" = "Supprimer";

/* No comment provided by engineer. */
"Acceleration" = "Accélération";

/* No comment provided by engineer. */
"Boot UEFI" = "Démarrage UEFI";

/* No comment provided by engineer. */
"Do not generate any arguments based on current configuration" = "Ne générer aucun argument basé sur la configuration actuelle";

/* No comment provided by engineer. */
"Default VM Configuration" = "Configuration par défaut de la VM";

/* No comment provided by engineer. */
"Error" = "Erreur";

/* New VM window. */
"Empty" = "Vide";
"File Imported" = "Fichier importé";
"Directory Selected" = "Dossier sélectionné";
"Hint: For the best Windows experience, make sure to download and install the latest [SPICE tools and QEMU drivers](https://mac.getutm.app/support/)." = "Astuce : pour la meilleure expérience possible avec Windows, téléchargez et installez les [derniers outils SPICE et pilotes QEMU](https://mac.getutm.app/support/).";

/* Drive pane. */
"Aucune (avancé) Drive" = "Personnalisé";
"IDE Drive" = "Lecteur IDE";
"SCSI Drive" = "Lecteur SCSI";
"Carte SD Drive" = "Carte SD";
"Lecteur de disquettes Drive" = "Lecteur de disquettes";
"VirtIO Drive" = "Lecteur VirtIO";
"NVMe Drive" = "Lecteur NVMe";
"USB Drive" = "Lecteur USB";

/* Platform/macOS */

// VMConfigDriveDetailsView.swift
"Reclaim and Compress" = "Libérer et compresser";<|MERGE_RESOLUTION|>--- conflicted
+++ resolved
@@ -679,13 +679,8 @@
 "Removable" = "Amovible";
 
 // VMSettingsAddDeviceMenuView.swift
-<<<<<<< HEAD
-"Import Drive" = "Importer un lecteur";
-"New Drive" = "Nouveau lecteur";
-=======
 "Import Drive…" = "Importer un lecteur…";
-"New Drive…" = "Nouveu lecteur…";
->>>>>>> a03951bf
+"New Drive…" = "Nouveau lecteur…";=
 
 // VMToolbarModifier.swift
 "Remove selected shortcut" = "Supprimer le raccourci sélectionné";
