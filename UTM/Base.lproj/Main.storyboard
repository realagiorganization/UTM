--- conflicted
+++ resolved
@@ -1,11 +1,6 @@
 <?xml version="1.0" encoding="UTF-8"?>
-<<<<<<< HEAD
-<document type="com.apple.InterfaceBuilder3.CocoaTouch.Storyboard.XIB" version="3.0" toolsVersion="15702" targetRuntime="iOS.CocoaTouch" propertyAccessControl="none" useAutolayout="YES" useTraitCollections="YES" useSafeAreas="YES" colorMatched="YES" initialViewController="cR9-D8-uOs">
-    <device id="ipad12_9rounded" orientation="portrait" layout="fullscreen" appearance="light"/>
-=======
 <document type="com.apple.InterfaceBuilder3.CocoaTouch.Storyboard.XIB" version="3.0" toolsVersion="15705" targetRuntime="iOS.CocoaTouch" propertyAccessControl="none" useAutolayout="YES" useTraitCollections="YES" useSafeAreas="YES" colorMatched="YES" initialViewController="cR9-D8-uOs">
     <device id="retina5_9" orientation="portrait" appearance="light"/>
->>>>>>> 294fc0be
     <dependencies>
         <deployment identifier="iOS"/>
         <plugIn identifier="com.apple.InterfaceBuilder.IBCocoaTouchPlugin" version="15704"/>
@@ -18,11 +13,7 @@
             <objects>
                 <collectionViewController id="krH-Hz-4fz" customClass="VMListViewController" sceneMemberID="viewController">
                     <collectionView key="view" clipsSubviews="YES" multipleTouchEnabled="YES" contentMode="scaleToFill" contentInsetAdjustmentBehavior="always" keyboardDismissMode="onDrag" dataMode="prototypes" id="2R6-2u-EVP">
-<<<<<<< HEAD
-                        <rect key="frame" x="0.0" y="0.0" width="1024" height="1366"/>
-=======
                         <rect key="frame" x="0.0" y="0.0" width="375" height="812"/>
->>>>>>> 294fc0be
                         <autoresizingMask key="autoresizingMask" widthSizable="YES" heightSizable="YES"/>
                         <color key="backgroundColor" systemColor="systemBackgroundColor" cocoaTouchSystemColor="whiteColor"/>
                         <collectionViewFlowLayout key="collectionViewLayout" minimumLineSpacing="20" minimumInteritemSpacing="20" id="Hle-hi-gGv">
@@ -1309,11 +1300,7 @@
                 <navigationController automaticallyAdjustsScrollViewInsets="NO" id="cR9-D8-uOs" sceneMemberID="viewController">
                     <toolbarItems/>
                     <navigationBar key="navigationBar" contentMode="scaleToFill" insetsLayoutMarginsFromSafeArea="NO" id="qTC-Hg-D1R">
-<<<<<<< HEAD
-                        <rect key="frame" x="0.0" y="0.0" width="1024" height="50"/>
-=======
                         <rect key="frame" x="0.0" y="44" width="375" height="44"/>
->>>>>>> 294fc0be
                         <autoresizingMask key="autoresizingMask"/>
                     </navigationBar>
                     <nil name="viewControllers"/>
@@ -2037,11 +2024,7 @@
             <objects>
                 <viewController modalTransitionStyle="flipHorizontal" hidesBottomBarWhenPushed="YES" id="ckC-eO-gxn" userLabel="Display Metal" customClass="VMDisplayMetalViewController" sceneMemberID="viewController">
                     <view key="view" contentMode="scaleToFill" id="WSe-Ri-b4c">
-<<<<<<< HEAD
-                        <rect key="frame" x="0.0" y="0.0" width="1024" height="1366"/>
-=======
                         <rect key="frame" x="0.0" y="0.0" width="375" height="812"/>
->>>>>>> 294fc0be
                         <autoresizingMask key="autoresizingMask"/>
                         <subviews>
                             <view contentMode="scaleToFill" translatesAutoresizingMaskIntoConstraints="NO" id="0Mf-V7-Aot" customClass="VMKeyboardView">
@@ -2057,24 +2040,6 @@
                                 </connections>
                             </view>
                             <mtkView contentMode="scaleToFill" colorPixelFormat="BGRA8Unorm" depthStencilPixelFormat="Depth32Float" translatesAutoresizingMaskIntoConstraints="NO" id="ZK0-vH-7ok">
-<<<<<<< HEAD
-                                <rect key="frame" x="0.0" y="0.0" width="1024" height="1366"/>
-                            </mtkView>
-                            <visualEffectView opaque="NO" contentMode="scaleToFill" translatesAutoresizingMaskIntoConstraints="NO" id="VFv-zJ-H5K" userLabel="Toolbar Accessory View">
-                                <rect key="frame" x="0.0" y="0.0" width="1024" height="45"/>
-                                <view key="contentView" opaque="NO" clipsSubviews="YES" multipleTouchEnabled="YES" contentMode="center" insetsLayoutMarginsFromSafeArea="NO" id="9yD-Nn-OmR">
-                                    <rect key="frame" x="0.0" y="0.0" width="1024" height="45"/>
-                                    <autoresizingMask key="autoresizingMask" widthSizable="YES" heightSizable="YES"/>
-                                    <subviews>
-                                        <visualEffectView opaque="NO" contentMode="scaleToFill" translatesAutoresizingMaskIntoConstraints="NO" id="FYx-cc-jqE">
-                                            <rect key="frame" x="0.0" y="0.0" width="1024" height="45"/>
-                                            <view key="contentView" opaque="NO" clipsSubviews="YES" multipleTouchEnabled="YES" contentMode="center" insetsLayoutMarginsFromSafeArea="NO" id="TyK-03-3ux">
-                                                <rect key="frame" x="0.0" y="0.0" width="1024" height="45"/>
-                                                <autoresizingMask key="autoresizingMask" widthSizable="YES" heightSizable="YES"/>
-                                                <subviews>
-                                                    <stackView opaque="NO" contentMode="scaleToFill" spacing="16" translatesAutoresizingMaskIntoConstraints="NO" id="Z0A-c7-3p0">
-                                                        <rect key="frame" x="840" y="7" width="168" height="30"/>
-=======
                                 <rect key="frame" x="0.0" y="0.0" width="375" height="812"/>
                             </mtkView>
                             <visualEffectView opaque="NO" contentMode="scaleToFill" translatesAutoresizingMaskIntoConstraints="NO" id="VFv-zJ-H5K" userLabel="Toolbar Accessory View">
@@ -2091,7 +2056,6 @@
                                                 <subviews>
                                                     <stackView opaque="NO" contentMode="scaleToFill" spacing="16" translatesAutoresizingMaskIntoConstraints="NO" id="Z0A-c7-3p0">
                                                         <rect key="frame" x="215" y="51" width="144" height="30"/>
->>>>>>> 294fc0be
                                                         <subviews>
                                                             <button opaque="NO" contentMode="scaleToFill" contentHorizontalAlignment="center" contentVerticalAlignment="center" lineBreakMode="middleTruncation" translatesAutoresizingMaskIntoConstraints="NO" id="m9f-Az-rlH">
                                                                 <rect key="frame" x="0.0" y="0.0" width="30" height="30"/>
